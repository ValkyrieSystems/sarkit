import dataclasses
import pathlib

import lxml.builder
import lxml.etree
import numpy as np
import pytest

import sarkit.standards.geocoords
import sarkit.standards.sicd.projection as ss_proj
import sarkit.standards.xml

DATAPATH = pathlib.Path(__file__).parents[3] / "data"


@pytest.fixture
def example_proj_metadata():
    etree = lxml.etree.parse(DATAPATH / "example-sicd-1.3.0.xml")
    return ss_proj.MetadataParams.from_xml(etree)


@pytest.fixture
def example_proj_metadata_bi():
    etree = lxml.etree.parse(DATAPATH / "example-sicd-1.4.0.xml")
    proj_metadata = ss_proj.MetadataParams.from_xml(etree)
    assert not proj_metadata.is_monostatic()
    return proj_metadata


@pytest.fixture(
    params=[DATAPATH / "example-sicd-1.3.0.xml", DATAPATH / "example-sicd-1.4.0.xml"]
)
def mono_and_bi_proj_metadata(request):
    etree = lxml.etree.parse(request.param)
    return ss_proj.MetadataParams.from_xml(etree)


@pytest.fixture
def image_grid_locations():
    return np.random.default_rng(12345).uniform(size=(3, 4, 5, 2))


def test_metadata_params():
    all_attrs = set()
    set_attrs = set()
    for xml_file in (DATAPATH / "syntax_only/sicd").glob("*.xml"):
        etree = lxml.etree.parse(xml_file)
        proj_metadata = ss_proj.MetadataParams.from_xml(etree)
        pm_dict = dataclasses.asdict(proj_metadata)
        all_attrs.update(pm_dict.keys())
        set_attrs.update(k for k, v in pm_dict.items() if v is not None)
    unset_attrs = all_attrs - set_attrs
    assert not unset_attrs


def test_metadata_params_without_optional_apcs():
    etree = lxml.etree.parse(DATAPATH / "example-sicd-1.3.0.xml")
    assert ss_proj.MetadataParams.from_xml(etree).Rcv_Poly is not None
    for el in etree.findall(".//{*}RcvAPCIndex") + etree.findall(".//{*}RcvApcPoly"):
        el.getparent().remove(el)
    assert ss_proj.MetadataParams.from_xml(etree).Rcv_Poly is None


def test_metadata_params_is_monostatic(example_proj_metadata):
    example_proj_metadata.Collect_Type = "MONOSTATIC"
    assert example_proj_metadata.is_monostatic()

    example_proj_metadata.Collect_Type = "BISTATIC"
    assert not example_proj_metadata.is_monostatic()

    example_proj_metadata.Collect_Type = "NOT_A_REAL_COLLECT_TYPE"
    with pytest.raises(ValueError, match="must be MONOSTATIC or BISTATIC"):
        example_proj_metadata.is_monostatic()


def test_image_plane_parameters_roundtrip(example_proj_metadata):
    image_grid_locations = np.random.default_rng(12345).uniform(
        low=-24, high=24, size=(3, 4, 5, 2)
    )
    image_plane_points = ss_proj.image_grid_to_image_plane_point(
        example_proj_metadata, image_grid_locations
    )
    re_image_grid_locations = ss_proj.image_plane_point_to_image_grid(
        example_proj_metadata, image_plane_points
    )
    assert image_grid_locations == pytest.approx(re_image_grid_locations)


def test_compute_coa_time(example_proj_metadata):
    assert ss_proj.compute_coa_time(example_proj_metadata, [0, 0]) == pytest.approx(
        example_proj_metadata.t_SCP_COA
    )


def test_compute_coa_pos_vel_mono(example_proj_metadata):
    assert example_proj_metadata.is_monostatic()
    computed_pos_vel = ss_proj.compute_coa_pos_vel(
        example_proj_metadata, example_proj_metadata.t_SCP_COA
    )
    assert computed_pos_vel.ARP_COA == pytest.approx(example_proj_metadata.ARP_SCP_COA)
    assert computed_pos_vel.VARP_COA == pytest.approx(
        example_proj_metadata.VARP_SCP_COA
    )


def test_compute_coa_pos_vel_bi(example_proj_metadata_bi):
    computed_pos_vel = ss_proj.compute_coa_pos_vel(
        example_proj_metadata_bi, example_proj_metadata_bi.t_SCP_COA
    )
    assert computed_pos_vel.GRP_COA == pytest.approx(example_proj_metadata_bi.SCP)
    assert computed_pos_vel.tx_COA == pytest.approx(example_proj_metadata_bi.tx_SCP_COA)
    assert computed_pos_vel.tr_COA == pytest.approx(example_proj_metadata_bi.tr_SCP_COA)
    assert computed_pos_vel.Xmt_COA == pytest.approx(
        example_proj_metadata_bi.Xmt_SCP_COA
    )
    assert computed_pos_vel.VXmt_COA == pytest.approx(
        example_proj_metadata_bi.VXmt_SCP_COA
    )
    assert computed_pos_vel.Rcv_COA == pytest.approx(
        example_proj_metadata_bi.Rcv_SCP_COA
    )
    assert computed_pos_vel.VRcv_COA == pytest.approx(
        example_proj_metadata_bi.VRcv_SCP_COA
    )


def test_scp_projection_set_mono(example_proj_metadata):
    assert example_proj_metadata.is_monostatic()
    r_scp_coa, rdot_scp_coa = ss_proj.compute_scp_coa_r_rdot(example_proj_metadata)
    scp_proj_set = ss_proj.compute_projection_sets(example_proj_metadata, [0, 0])
    assert scp_proj_set.t_COA == pytest.approx(example_proj_metadata.t_SCP_COA)
    assert scp_proj_set.ARP_COA == pytest.approx(example_proj_metadata.ARP_SCP_COA)
    assert scp_proj_set.VARP_COA == pytest.approx(example_proj_metadata.VARP_SCP_COA)
    assert scp_proj_set.R_COA == pytest.approx(r_scp_coa)
    assert scp_proj_set.Rdot_COA == pytest.approx(rdot_scp_coa)


def test_scp_projection_set_bi(example_proj_metadata_bi):
    assert not example_proj_metadata_bi.is_monostatic()
    r_scp_coa, rdot_scp_coa = ss_proj.compute_scp_coa_r_rdot(example_proj_metadata_bi)
    scp_proj_set = ss_proj.compute_projection_sets(example_proj_metadata_bi, [0, 0])
    assert scp_proj_set.t_COA == pytest.approx(example_proj_metadata_bi.t_SCP_COA)
    assert scp_proj_set.tx_COA == pytest.approx(example_proj_metadata_bi.tx_SCP_COA)
    assert scp_proj_set.tr_COA == pytest.approx(example_proj_metadata_bi.tr_SCP_COA)
    assert scp_proj_set.Xmt_COA == pytest.approx(example_proj_metadata_bi.Xmt_SCP_COA)
    assert scp_proj_set.VXmt_COA == pytest.approx(example_proj_metadata_bi.VXmt_SCP_COA)
    assert scp_proj_set.Rcv_COA == pytest.approx(example_proj_metadata_bi.Rcv_SCP_COA)
    assert scp_proj_set.VRcv_COA == pytest.approx(example_proj_metadata_bi.VRcv_SCP_COA)
    assert scp_proj_set.R_Avg_COA == pytest.approx(r_scp_coa)
    assert scp_proj_set.Rdot_Avg_COA == pytest.approx(rdot_scp_coa)


@pytest.mark.parametrize(
    "pm_fixture_name", ("example_proj_metadata", "example_proj_metadata_bi")
)
def test_scp_coa_slant_plane_normal(pm_fixture_name, request):
    proj_metadata = request.getfixturevalue(pm_fixture_name)
    u_spn_scp_coa = ss_proj.compute_scp_coa_slant_plane_normal(proj_metadata)

    # unit vector
    assert np.linalg.norm(u_spn_scp_coa) == pytest.approx(1.0)

    # points away from earth
    assert np.linalg.norm(proj_metadata.SCP) < np.linalg.norm(
        proj_metadata.SCP + u_spn_scp_coa
    )


def test_compute_pt_r_rdot_parameters_mono(example_proj_metadata):
    """From Vol. 3:
    For a Monostatic Image: Input the COA ARP position and velocity for both COA APC
    positions and velocities. The resulting range and range rate will be the range and range rate of
    the ARP relative to the point PT.
    """

    pt_r_rdot_params = ss_proj.compute_pt_r_rdot_parameters(
        example_proj_metadata,
        ss_proj.CoaPosVels(
            Xmt_COA=example_proj_metadata.ARP_SCP_COA,
            VXmt_COA=example_proj_metadata.VARP_SCP_COA,
            Rcv_COA=example_proj_metadata.ARP_SCP_COA,
            VRcv_COA=example_proj_metadata.VARP_SCP_COA,
        ),
        example_proj_metadata.SCP,
    )
    r_scp, rdot_scp = ss_proj.compute_scp_coa_r_rdot(example_proj_metadata)
    assert pt_r_rdot_params.R_Avg_PT == pytest.approx(r_scp)
    assert pt_r_rdot_params.Rdot_Avg_PT == pytest.approx(rdot_scp)


def test_r_rdot_to_ground_plane(example_proj_metadata):
    im_coords = np.random.default_rng(12345).uniform(
        low=-24.0, high=24.0, size=(3, 4, 5, 2)
    )
    proj_sets_mono = ss_proj.compute_projection_sets(example_proj_metadata, im_coords)
    scp_spn = ss_proj.compute_scp_coa_slant_plane_normal(example_proj_metadata)
    gpp_tgt_mono = ss_proj.r_rdot_to_ground_plane_mono(
        example_proj_metadata,
        proj_sets_mono,
        example_proj_metadata.SCP,
        scp_spn,
    )

    # Per Volume 3: The bistatic function defined may also be used for a monostatic image.
    gpp_tgt_bi, delta_gp, success = ss_proj.r_rdot_to_ground_plane_bi(
        example_proj_metadata,
        ss_proj.ProjectionSets(
            t_COA=proj_sets_mono.t_COA,
            Xmt_COA=proj_sets_mono.ARP_COA,
            VXmt_COA=proj_sets_mono.VARP_COA,
            Rcv_COA=proj_sets_mono.ARP_COA,
            VRcv_COA=proj_sets_mono.VARP_COA,
            R_Avg_COA=proj_sets_mono.R_COA,
            Rdot_Avg_COA=proj_sets_mono.Rdot_COA,
        ),
        example_proj_metadata.SCP,
        scp_spn,
    )
    assert gpp_tgt_mono == pytest.approx(gpp_tgt_bi)
    assert np.isfinite(delta_gp).all()
    assert success


@pytest.mark.parametrize("scalar_hae", (True, False))
@pytest.mark.parametrize(
    "mdata_name", ("example_proj_metadata", "example_proj_metadata_bi")
)
def test_r_rdot_to_hae_surface(mdata_name, scalar_hae, request):
    proj_metadata = request.getfixturevalue(mdata_name)
    rng = np.random.default_rng(12345)
    im_coords = rng.uniform(low=-24.0, high=24.0, size=(3, 4, 5, 2))
    hae0 = proj_metadata.SCP_HAE
    if not scalar_hae:
        hae0 += rng.uniform(low=-24.0, high=24.0, size=im_coords.shape[:-1])
    proj_sets = ss_proj.compute_projection_sets(proj_metadata, im_coords)
    spp_tgt, _, success = ss_proj.r_rdot_to_constant_hae_surface(
        proj_metadata,
        proj_sets,
        hae0,
    )
    assert success
    spp_llh = sarkit.standards.geocoords.ecf_to_geodetic(spp_tgt)
    assert spp_llh[..., 2] == pytest.approx(hae0, abs=1e-6)

    bad_index = (1, 2, 3)
    if proj_metadata.is_monostatic():
        proj_sets.R_COA[bad_index] *= 1e6
    else:
        proj_sets.R_Avg_COA[bad_index] *= 1e6

    spp_tgt_w_bad, _, success = ss_proj.r_rdot_to_constant_hae_surface(
        proj_metadata,
        proj_sets,
        hae0,
    )
    assert not success
    mismatched_index = np.argwhere((spp_tgt != spp_tgt_w_bad).any(axis=-1)).squeeze()
    assert np.array_equal(bad_index, mismatched_index)


def test_r_rdot_from_rgazim_rgazcomp(example_proj_metadata, image_grid_locations):
    example_proj_metadata.IFA = "RGAZCOMP"
    example_proj_metadata.Grid_Type = "RGAZIM"
    example_proj_metadata.AzSF = 2.0
    computed_pos_vel = ss_proj.compute_coa_pos_vel(
        example_proj_metadata, example_proj_metadata.t_SCP_COA
    )
    r_tgt_coa, rdot_tgt_coa = ss_proj.compute_coa_r_rdot(
        example_proj_metadata,
        image_grid_locations,
        example_proj_metadata.t_SCP_COA,
        computed_pos_vel,
    )

    assert r_tgt_coa.shape[-1] == 1
    assert rdot_tgt_coa.shape[-1] == 1
    assert np.all([r_tgt_coa, rdot_tgt_coa])


def test_r_rdot_from_rgzero(example_proj_metadata, image_grid_locations):
    example_proj_metadata.IFA = "RMA"
    example_proj_metadata.Grid_Type = "RGZERO"
    example_proj_metadata.cT_CA = np.array([1.0, 0.0001])
    example_proj_metadata.cDRSF = np.array([[1.0, 0.0001], [1.0, 0.0001]])
    example_proj_metadata.R_CA_SCP = 10000

    computed_pos_vel = ss_proj.compute_coa_pos_vel(
        example_proj_metadata, example_proj_metadata.t_SCP_COA
    )
    r_tgt_coa, rdot_tgt_coa = ss_proj.compute_coa_r_rdot(
        example_proj_metadata,
        image_grid_locations,
        example_proj_metadata.t_SCP_COA,
        computed_pos_vel,
    )

    assert r_tgt_coa.shape[-1] == 1
    assert rdot_tgt_coa.shape[-1] == 1
    assert np.all([r_tgt_coa, rdot_tgt_coa])


def test_r_rdot_from_xrgycr(mono_and_bi_proj_metadata, image_grid_locations):
    mono_and_bi_proj_metadata.Grid_Type = "XRGYCR"
    computed_pos_vel = ss_proj.compute_coa_pos_vel(
        mono_and_bi_proj_metadata, mono_and_bi_proj_metadata.t_SCP_COA
    )
    r_tgt_coa, rdot_tgt_coa = ss_proj.compute_coa_r_rdot(
        mono_and_bi_proj_metadata,
        image_grid_locations,
        mono_and_bi_proj_metadata.t_SCP_COA,
        computed_pos_vel,
    )

    assert r_tgt_coa.shape[-1] == 1
    assert rdot_tgt_coa.shape[-1] == 1
    assert np.all([r_tgt_coa, rdot_tgt_coa])


def test_r_rdot_from_xctyat(mono_and_bi_proj_metadata, image_grid_locations):
    mono_and_bi_proj_metadata.Grid_Type = "XCTYAT"
    computed_pos_vel = ss_proj.compute_coa_pos_vel(
        mono_and_bi_proj_metadata, mono_and_bi_proj_metadata.t_SCP_COA
    )
    r_tgt_coa, rdot_tgt_coa = ss_proj.compute_coa_r_rdot(
        mono_and_bi_proj_metadata,
        image_grid_locations,
        mono_and_bi_proj_metadata.t_SCP_COA,
        computed_pos_vel,
    )

    assert r_tgt_coa.shape[-1] == 1
    assert rdot_tgt_coa.shape[-1] == 1
    assert np.all([r_tgt_coa, rdot_tgt_coa])


def test_r_rdot_from_plane(mono_and_bi_proj_metadata, image_grid_locations):
    mono_and_bi_proj_metadata.IFA = "RMA"
    mono_and_bi_proj_metadata.Grid_Type = "PLANE"
    mono_and_bi_proj_metadata.cT_CA = np.array([1.0, 0.0001])
    mono_and_bi_proj_metadata.cDRSF = np.array([[1.0, 0.0001], [1.0, 0.0001]])
    mono_and_bi_proj_metadata.R_CA_SCP = 10000
    computed_pos_vel = ss_proj.compute_coa_pos_vel(
        mono_and_bi_proj_metadata, mono_and_bi_proj_metadata.t_SCP_COA
    )
    r_tgt_coa, rdot_tgt_coa = ss_proj.compute_coa_r_rdot(
        mono_and_bi_proj_metadata,
        image_grid_locations,
        mono_and_bi_proj_metadata.t_SCP_COA,
        computed_pos_vel,
    )

<<<<<<< HEAD
    assert r_tgt_coa.shape[-1] == 1
    assert rdot_tgt_coa.shape[-1] == 1
    assert np.all([r_tgt_coa, rdot_tgt_coa])
=======
    assert all([r_tgt_coa, rdot_tgt_coa])


@pytest.fixture(
    params=[
        DATAPATH / "example-sicd-1.3.0.xml",
        DATAPATH / "example-sicd-1.4.0.xml",
    ]
)
def proj_metadata_with_error(request):
    etree = lxml.etree.parse(request.param)
    root = etree.getroot()

    elem_ns = lxml.etree.QName(root).namespace
    em = lxml.builder.ElementMaker(namespace=elem_ns, nsmap={None: elem_ns})

    if etree.findtext("{*}CollectionInfo/{*}CollectType") == "MONOSTATIC":
        root.append(
            em.ErrorStatistics(
                em.AdjustableParameterOffsets(
                    sarkit.standards.xml.XyzType().make_elem(
                        "ARPPosSCPCOA", [10000, 11000, 12000]
                    ),
                    sarkit.standards.xml.XyzType().make_elem(
                        "ARPVel", [1500, 1600, 1700]
                    ),
                    em.TxTimeSCPCOA("10.0"),
                    em.RcvTimeSCPCOA("11.0"),
                )
            )
        )
    else:
        root.append(
            em.ErrorStatistics(
                em.BistaticAdjustableParameterOffsets(
                    em.TxPlatform(
                        sarkit.standards.xml.XyzType().make_elem(
                            "APCPosSCPCOA", [10000, 11000, 12000]
                        ),
                        sarkit.standards.xml.XyzType().make_elem(
                            "APCVel", [1500, 1600, 1700]
                        ),
                        em.ClockFreqSF("10.0"),
                        em.TimeSCPCOA("11.0"),
                    ),
                    em.RcvPlatform(
                        sarkit.standards.xml.XyzType().make_elem(
                            "APCPosSCPCOA", [20000, 21000, 22000]
                        ),
                        sarkit.standards.xml.XyzType().make_elem(
                            "APCVel", [2500, 2600, 2700]
                        ),
                        em.ClockFreqSF("20.0"),
                        em.TimeSCPCOA("21.0"),
                    ),
                )
            )
        )

    meta = ss_proj.MetadataParams.from_xml(etree)
    apos = ss_proj.AdjustableParameterOffsets.from_xml(etree)

    return meta, apos


def test_apo(proj_metadata_with_error):
    meta, apos = proj_metadata_with_error
    proj_set = ss_proj.compute_projection_sets(meta, [0, 0])
    adjust_proj_set = ss_proj.compute_and_apply_offsets(meta, proj_set, apos)

    # Make sure things that were supposed to change did
    if meta.is_monostatic():
        assert adjust_proj_set.t_COA == proj_set.t_COA
        assert np.all(
            adjust_proj_set.ARP_COA - proj_set.ARP_COA == [10000, 11000, 12000]
        )
        assert np.all(
            adjust_proj_set.VARP_COA - proj_set.VARP_COA == [1500, 1600, 1700]
        )
        assert adjust_proj_set.R_COA != proj_set.R_COA
        assert adjust_proj_set.Rdot_COA == proj_set.Rdot_COA
    else:
        assert adjust_proj_set.t_COA == proj_set.t_COA
        assert adjust_proj_set.tx_COA - proj_set.tx_COA == pytest.approx(11, abs=0.1)
        assert adjust_proj_set.tr_COA - proj_set.tr_COA == pytest.approx(21, abs=0.1)
        assert np.all(adjust_proj_set.Xmt_COA != proj_set.Xmt_COA)
        assert np.all(
            adjust_proj_set.VXmt_COA - proj_set.VXmt_COA == [1500, 1600, 1700]
        )
        assert np.all(adjust_proj_set.Rcv_COA != proj_set.Rcv_COA)
        assert np.all(
            adjust_proj_set.VRcv_COA - proj_set.VRcv_COA == [2500, 2600, 2700]
        )
        assert adjust_proj_set.R_Avg_COA != proj_set.R_Avg_COA
        assert adjust_proj_set.Rdot_Avg_COA != proj_set.Rdot_Avg_COA
>>>>>>> be0698ed
<|MERGE_RESOLUTION|>--- conflicted
+++ resolved
@@ -349,11 +349,6 @@
         computed_pos_vel,
     )
 
-<<<<<<< HEAD
-    assert r_tgt_coa.shape[-1] == 1
-    assert rdot_tgt_coa.shape[-1] == 1
-    assert np.all([r_tgt_coa, rdot_tgt_coa])
-=======
     assert all([r_tgt_coa, rdot_tgt_coa])
 
 
@@ -449,4 +444,6 @@
         )
         assert adjust_proj_set.R_Avg_COA != proj_set.R_Avg_COA
         assert adjust_proj_set.Rdot_Avg_COA != proj_set.Rdot_Avg_COA
->>>>>>> be0698ed
+    assert r_tgt_coa.shape[-1] == 1
+    assert rdot_tgt_coa.shape[-1] == 1
+    assert np.all([r_tgt_coa, rdot_tgt_coa])