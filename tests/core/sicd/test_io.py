--- conflicted
+++ resolved
@@ -8,12 +8,9 @@
 import smart_open
 
 import sarkit.sicd as sksicd
-<<<<<<< HEAD
 import sarkit.sicd._constants
 import sarkit.verification
-=======
 import tests.utils
->>>>>>> 5bc5cb62
 
 DATAPATH = pathlib.Path(__file__).parents[3] / "data"
 
@@ -384,15 +381,6 @@
     assert expected_imhdrs == imhdrs
 
 
-<<<<<<< HEAD
-def test_remote_read():
-    with smart_open.open(
-        "https://www.govsco.com/content/spotlight.sicd", mode="rb"
-    ) as file_object:
-        with sksicd.NitfReader(file_object) as r:
-            _ = r.read_image()
-
-
 @pytest.mark.parametrize("disable_memmap", [False, True])
 def test_read_sub_image(tmp_path, disable_memmap, monkeypatch):
     if disable_memmap:
@@ -508,12 +496,12 @@
         _check_sub_image(rows_per_segment + 20, 1000, (2 * rows_per_segment) - 20, 1010)
         # multiple segments
         _check_sub_image(20, 1000, (3 * rows_per_segment) - 20, 1010)
-=======
+
+
 def test_remote_read(example_sicd):
     with tests.utils.static_http_server(example_sicd.parent) as server_url:
         with smart_open.open(
             f"{server_url}/{example_sicd.name}", mode="rb"
         ) as file_object:
             with sksicd.NitfReader(file_object) as r:
-                _ = r.read_image()
->>>>>>> 5bc5cb62
+                _ = r.read_image()