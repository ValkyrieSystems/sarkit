"""
Functions to read and write SIDD files.
"""

import collections
import copy
import dataclasses
import datetime
import importlib
import itertools
import logging
import os
import warnings
from typing import Final, Self, TypedDict

import lxml.etree
import numpy as np
import numpy.typing as npt

import sarkit._nitf_io
import sarkit.sicd as sksicd
import sarkit.sicd._io
import sarkit.sidd as sksidd
import sarkit.wgs84

logger = logging.getLogger(__name__)

SPECIFICATION_IDENTIFIER: Final[str] = (
    "SIDD Volume 1 Design & Implementation Description Document"
)

SCHEMA_DIR = importlib.resources.files("sarkit.sidd.schemas")


class VersionInfoType(TypedDict):
    version: str
    date: str
    schema: importlib.resources.abc.Traversable


# Keys must be in ascending order
VERSION_INFO: Final[dict[str, VersionInfoType]] = {
    "urn:SIDD:2.0.0": {
        "version": "2.0",
        "date": "2019-05-31T00:00:00Z",
        "schema": SCHEMA_DIR / "version2" / "SIDD_schema_V2.0.0_2019_05_31.xsd",
    },
    "urn:SIDD:3.0.0": {
        "version": "3.0",
        "date": "2021-11-30T00:00:00Z",
        "schema": SCHEMA_DIR / "version3" / "SIDD_schema_V3.0.0.xsd",
    },
}


# Table 2-6 NITF 2.1 Image Sub-Header Population for Supported Pixel Type
class _PixelTypeDict(TypedDict):
    IREP: str
    IREPBANDn: list[str]
    IMODE: str
    NBPP: int
    dtype: np.dtype


PIXEL_TYPES: Final[dict[str, _PixelTypeDict]] = {
    "MONO8I": {
        "IREP": "MONO",
        "IREPBANDn": ["M"],
        "IMODE": "B",
        "NBPP": 8,
        "dtype": np.dtype(np.uint8),
    },
    "MONO8LU": {
        "IREP": "MONO",
        "IREPBANDn": ["LU"],
        "IMODE": "B",
        "NBPP": 8,
        "dtype": np.dtype(np.uint8),
    },
    "MONO16I": {
        "IREP": "MONO",
        "IREPBANDn": ["M"],
        "IMODE": "B",
        "NBPP": 16,
        "dtype": np.dtype(np.uint16),
    },
    "RGB8LU": {
        "IREP": "RGB/LUT",
        "IREPBANDn": ["LU"],
        "IMODE": "B",
        "NBPP": 8,
        "dtype": np.dtype(np.uint8),
    },
    "RGB24I": {
        "IREP": "RGB",
        "IREPBANDn": ["R", "G", "B"],
        "IMODE": "P",
        "NBPP": 8,
        "dtype": np.dtype([("R", np.uint8), ("G", np.uint8), ("B", np.uint8)]),
    },
}

LI_MAX: Final[int] = 9_999_999_998
ILOC_MAX: Final[int] = 99_999


# SICD implementation happens to match, reuse it
class NitfSecurityFields(sksicd.NitfSecurityFields):
    __doc__ = sksicd.NitfSecurityFields.__doc__


# SICD implementation happens to match, reuse it
class NitfFileHeaderPart(sksicd.NitfFileHeaderPart):
    __doc__ = sksicd.NitfFileHeaderPart.__doc__


@dataclasses.dataclass(kw_only=True)
class NitfImSubheaderPart:
    """NITF image subheader fields which are set according to a Program Specific Implementation Document

    Attributes
    ----------
    tgtid : str
        Target Identifier
    iid2 : str
        Image Identifier 2
    security : NitfSecurityFields
        Security Tags with "IS" prefix
    icom : list of str
        Image Comments
    """

    ## IS fields are applied to all segments
    tgtid: str = ""
    iid2: str = ""
    security: NitfSecurityFields
    icom: list[str] = dataclasses.field(default_factory=list)

    @classmethod
    def _from_header(cls, image_header: sarkit._nitf_io.ImageSubHeader) -> Self:
        """Construct from a NITF ImageSubHeader object"""
        return cls(
<<<<<<< HEAD
            tgtid=image_header["TGTID"].value,
            iid2=image_header["IID2"].value,
            security=SiddNitfSecurityFields._from_nitf_fields("IS", image_header),
            icom=[val.value for val in image_header.find_all("ICOM\\d+")],
=======
            tgtid=image_header.TGTID,
            iid2=image_header.IID2,
            security=NitfSecurityFields._from_security_tags(image_header.Security),
            icom=[
                val.to_bytes().decode().rstrip() for val in image_header.Comments.values
            ],
>>>>>>> 8477200f
        )

    def __post_init__(self):
        if isinstance(self.security, dict):
            self.security = NitfSecurityFields(**self.security)


# SICD implementation happens to match, reuse it
class NitfDeSubheaderPart(sksicd.NitfDeSubheaderPart):
    __doc__ = sksicd.NitfDeSubheaderPart.__doc__


@dataclasses.dataclass
class NitfLegendMetadata:
    """SIDD NITF legend metadata"""

    def __post_init__(self):
        raise NotImplementedError()


@dataclasses.dataclass(kw_only=True)
class NitfProductImageMetadata:
    """SIDD NITF product image metadata

    Attributes
    ----------
<<<<<<< HEAD
    sidd_xmltree : lxml.etree.ElementTree
        SIDD product metadata XML ElementTree
    is_fields : :py:class:`SiddNitfImageSegmentFields`
        NITF Image Segment Header fields which can be set
    des_fields : :py:class:`SiddNitfDESegmentFields`
        NITF DE Segment Header fields which can be set
    lookup_table : ndarray or None
        Mapping from raw to display pixel values. Required for "LU" pixel types.
        Table must be 256 elements.
        For MONO8LU, table must have dtype of np.uint8 or np.uint16.
        For RGB8LU, table must have dtype of ``PIXEL_TYPES["RGB24I"]["dtype"]``.

    See Also
    --------
    SiddNitfPlan
    SiddNitfPlanLegendInfo
    SiddNitfPlanDedInfo
    SiddNitfPlanProductSupportXmlInfo
    SiddNitfPlanSicdXmlInfo
    """

    sidd_xmltree: lxml.etree.ElementTree
    is_fields: SiddNitfImageSegmentFields
    des_fields: SiddNitfDESegmentFields
    lookup_table: npt.ArrayLike | None

    def __post_init__(self):
        _validate_xml(self.sidd_xmltree)

        xml_helper = sksidd.XmlHelper(self.sidd_xmltree)
        pixel_type = xml_helper.load("./{*}Display/{*}PixelType")

        if self.lookup_table is not None:
            lookup_table = np.asarray(self.lookup_table)
            if lookup_table.shape != (256,):
                raise ValueError("lookup_table must contain exactly 256 elements")
            lut_dtype = lookup_table.dtype
        else:
            lut_dtype = None

        mismatch = False
        if ("LU" in pixel_type) != (lut_dtype is not None):
            mismatch = True
        elif pixel_type == "MONO8LU" and lut_dtype not in (np.uint8, np.uint16):
            mismatch = True
        elif pixel_type == "RGB8LU" and lut_dtype != PIXEL_TYPES["RGB24I"]["dtype"]:
            mismatch = True

        if mismatch:
            raise RuntimeError(
                f"lookup_table type mismatch.  {pixel_type=}  {lut_dtype=}"
            )

        if isinstance(self.is_fields, dict):
            self.is_fields = SiddNitfImageSegmentFields(**self.is_fields)
            self.des_fields = SiddNitfDESegmentFields(**self.des_fields)
=======
    xmltree : lxml.etree.ElementTree
        SIDD XML
    im_subheader_part : NitfImSubheaderPart
        NITF image subheader fields which can be set
    de_subheader_part : NitfDeSubheaderPart
        NITF DES subheader fields which can be set
    legends : list of NitfLegendMetadata
        Metadata for legend(s) attached to this image
    """

    xmltree: lxml.etree.ElementTree
    im_subheader_part: NitfImSubheaderPart
    de_subheader_part: NitfDeSubheaderPart
    legends: list[NitfLegendMetadata] = dataclasses.field(default_factory=list)

    def __post_init__(self):
        _validate_xml(self.xmltree)
        if isinstance(self.im_subheader_part, dict):
            self.im_subheader_part = NitfImSubheaderPart(**self.im_subheader_part)
        if isinstance(self.de_subheader_part, dict):
            self.de_subheader_part = NitfDeSubheaderPart(**self.de_subheader_part)
>>>>>>> 8477200f


@dataclasses.dataclass
class NitfDedMetadata:
    """SIDD NITF DED metadata"""

    def __post_init__(self):
        raise NotImplementedError()


@dataclasses.dataclass
class NitfProductSupportXmlMetadata:
    """SIDD NITF product support XML metadata

    Attributes
    ----------
    xmltree : lxml.etree.ElementTree
        SIDD product support XML
    de_subheader_part : NitfDeSubheaderPart
        NITF DES subheader fields which can be set
    """

    xmltree: lxml.etree.ElementTree
    de_subheader_part: NitfDeSubheaderPart

    def __post_init__(self):
        if isinstance(self.de_subheader_part, dict):
            self.de_subheader_part = NitfDeSubheaderPart(**self.de_subheader_part)


@dataclasses.dataclass
class NitfSicdXmlMetadata:
    """SIDD NITF SICD XML metadata

    Attributes
    ----------
    xmltree : lxml.etree.ElementTree
        SICD XML
    de_subheader_part : NitfDeSubheaderPart
        NITF DES subheader fields which can be set
    """

    xmltree: lxml.etree.ElementTree
    de_subheader_part: sksicd.NitfDeSubheaderPart

    def __post_init__(self):
        if isinstance(self.de_subheader_part, dict):
            self.de_subheader_part = sksicd.NitfDeSubheaderPart(
                **self.de_subheader_part
            )


@dataclasses.dataclass(kw_only=True)
class NitfMetadata:
    """Settable SIDD NITF metadata

    Attributes
    ----------
    file_header_part : NitfFileHeaderPart
        NITF file header fields which can be set
    images : list of NitfProductImageMetadata
        Settable metadata for the product image(s)
    ded : NitfDedMetadata or None
        Settable metadata for the Digital Elevation Data
    product_support_xmls : list of NitfProductSupportXmlMetadata
        Settable metadata for the product support XML(s)
    sicd_xmls : list of NitfSicdXmlMetadata
        Settable metadata for the SICD XML(s)
    """

    file_header_part: NitfFileHeaderPart
    images: list[NitfProductImageMetadata] = dataclasses.field(default_factory=list)
    ded: NitfDedMetadata | None = None
    product_support_xmls: list[NitfProductSupportXmlMetadata] = dataclasses.field(
        default_factory=list
    )
    sicd_xmls: list[NitfSicdXmlMetadata] = dataclasses.field(default_factory=list)

    def __post_init__(self):
        if isinstance(self.file_header_part, dict):
            self.file_header_part = NitfFileHeaderPart(**self.file_header_part)


class NitfReader:
    """Read a SIDD NITF

    A NitfReader object should be used as a context manager in a ``with`` statement.
    Attributes, but not methods, can be safely accessed outside of the context manager's context.

    Parameters
    ----------
    file : `file object`
        SIDD NITF file to read

    Attributes
    ----------
    metadata : NitfMetadata
        SIDD NITF metadata

    See Also
    --------
    NitfWriter

<<<<<<< HEAD
    def __init__(self, header_fields: SiddNitfHeaderFields | dict):
        self.header_fields = header_fields
        if isinstance(self.header_fields, dict):
            self.header_fields = SiddNitfHeaderFields(**self.header_fields)
        self._images: list[SiddNitfPlanProductImageInfo] = []
        self._legends: list[SiddNitfPlanLegendInfo] = []
        self._ded: SiddNitfPlanDedInfo | None = None
        self._product_support_xmls: list[SiddNitfPlanProductSupportXmlInfo] = []
        self._sicd_xmls: list[SiddNitfPlanSicdXmlInfo] = []

    @property
    def images(self) -> list[SiddNitfPlanProductImageInfo]:
        return self._images

    @property
    def legends(self) -> list[SiddNitfPlanLegendInfo]:
        return self._legends

    @property
    def ded(self) -> SiddNitfPlanDedInfo | None:
        return self._ded

    @property
    def product_support_xmls(self) -> list[SiddNitfPlanProductSupportXmlInfo]:
        return self._product_support_xmls

    @property
    def sicd_xmls(self) -> list[SiddNitfPlanSicdXmlInfo]:
        return self._sicd_xmls

    def add_image(
        self,
        sidd_xmltree: lxml.etree.ElementTree,
        is_fields: SiddNitfImageSegmentFields,
        des_fields: SiddNitfDESegmentFields,
        lookup_table: npt.ArrayLike | None = None,
    ) -> int:
        """Add a SAR product to the plan

        Parameters
        ----------
        sidd_xmltree : lxml.etree.ElementTree
            SIDD XML ElementTree
        is_fields : :py:class:`SiddNitfImageSegmentFields`
            NITF Image Segment Header fields which can be set
        des_fields : :py:class:`SiddNitfDESegmentFields`
            NITF DE Segment Header fields which can be set
        lookup_table : ndarray, optional
            Mapping from raw to display pixel values. Required for "LU" pixel types.
            Must be 256 elements.

        Returns
        -------
        int
            The image number of the newly added SAR image
        """
        self._images.append(
            SiddNitfPlanProductImageInfo(
                sidd_xmltree,
                is_fields=is_fields,
                des_fields=des_fields,
                lookup_table=lookup_table,
            )
        )
        return len(self._images) - 1
=======
    Examples
    --------

    .. testsetup:: sidd_io

        import lxml.etree
        import numpy as np

        import sarkit.sidd as sksidd
>>>>>>> 8477200f

        sidd_xml = lxml.etree.parse("data/example-sidd-3.0.0.xml")
        sec = {"security": {"clas": "U"}}
        meta = sksidd.NitfMetadata(
            file_header_part={"ostaid": "sksidd stn", "ftitle": "sarkit example", **sec},
            images=[
                sksidd.NitfProductImageMetadata(
                    xmltree=sidd_xml,
                    im_subheader_part=sec,
                    de_subheader_part=sec,
                )
            ],
        )
        img_to_write = np.zeros(
            sksidd.XmlHelper(sidd_xml).load("{*}Measurement/{*}PixelFootprint"),
            dtype=sksidd.PIXEL_TYPES[sidd_xml.findtext("{*}Display/{*}PixelType")]["dtype"],
        )
        file = pathlib.Path(tmpdir.name) / "foo"
        with file.open("wb") as f, sksidd.NitfWriter(f, meta) as w:
            w.write_image(0, img_to_write)

    .. doctest:: sidd_io

        >>> import sarkit.sidd as sksidd
        >>> with file.open("rb") as f, sksidd.NitfReader(f) as r:
        ...     img = r.read_image(0)

        >>> print(r.metadata.images[0].xmltree.getroot().tag)
        {urn:SIDD:3.0.0}SIDD

        >>> print(r.metadata.file_header_part.ftitle)
        sarkit example
    """

    def __init__(self, file):
        self._file_object = file

        self._ntf = sarkit._nitf_io.Nitf().load(file)

        im_segments = {}
        for imseg_index, imseg in enumerate(self._ntf["ImageSegments"]):
            img_header = imseg["SubHeader"]
            if img_header["IID1"].value.startswith("SIDD"):
                if img_header["ICAT"].value == "SAR":
                    image_number = int(img_header["IID1"].value[4:7]) - 1
                    im_segments.setdefault(image_number, [])
                    im_segments[image_number].append(imseg_index)
                else:
                    raise NotImplementedError("Non SAR images not supported")  # TODO
            elif img_header["IID1"].value.startswith("DED"):
                raise NotImplementedError("DED not supported")  # TODO

        image_segment_collections = {}
        for idx, imseg in enumerate(self._ntf["ImageSegments"]):
            imghdr = imseg["SubHeader"]
            if not imghdr["IID1"].value.startswith("SIDD"):
                continue
            image_num = int(imghdr["IID1"].value[4:7]) - 1
            image_segment_collections.setdefault(image_num, [])
            image_segment_collections[image_num].append(idx)

<<<<<<< HEAD
        self.header_fields = SiddNitfHeaderFields._from_header(self._ntf["FileHeader"])
        self.plan = SiddNitfPlan(header_fields=self.header_fields)
=======
        self._nitf_reader = sarkit._nitf.nitf.NITFReader(
            nitf_details=self._nitf_details,
            image_segment_collections=tuple(
                (tuple(val) for val in image_segment_collections.values())
            ),
        )

        header_fields = NitfFileHeaderPart._from_header(self._nitf_details.nitf_header)
        self.metadata = NitfMetadata(file_header_part=header_fields)
>>>>>>> 8477200f

        image_number = 0
        for idx, deseg in enumerate(self._ntf["DESegments"]):
            des_header = deseg["SubHeader"]
            if des_header["DESID"].value == "XML_DATA_CONTENT":
                file.seek(deseg["DESDATA"].get_offset(), os.SEEK_SET)
                try:
                    xmltree = lxml.etree.fromstring(
                        file.read(deseg["DESDATA"].size)
                    ).getroottree()
                except lxml.etree.XMLSyntaxError:
                    logger.error(f"Failed to parse DES {idx} as XML")
                    continue

                if "SIDD" in xmltree.getroot().tag:
                    nitf_de_fields = NitfDeSubheaderPart._from_header(des_header)
                    if len(self.metadata.images) < len(image_segment_collections):
                        # user settable fields should be the same for all image segments
                        im_idx = im_segments[image_number][0]
<<<<<<< HEAD
                        im_subhdr = self._ntf["ImageSegments"][im_idx]["SubHeader"]
                        im_fields = SiddNitfImageSegmentFields._from_header(im_subhdr)
                        pixel_type = xmltree.findtext("./{*}Display/{*}PixelType")
                        lookup_table = None
                        if "LU" in pixel_type:
                            assert im_subhdr["NBANDS"].value == 1
                            assert im_subhdr["NELUT00001"].value == 256

                        if pixel_type == "RGB8LU":
                            assert im_subhdr["NLUTS00001"].value == 3
                            lookup_table = np.empty(256, PIXEL_TYPES["RGB24I"]["dtype"])
                            lookup_table["R"] = np.frombuffer(
                                im_subhdr["LUTD000011"].value, dtype=np.uint8
                            )
                            lookup_table["G"] = np.frombuffer(
                                im_subhdr["LUTD000012"].value, dtype=np.uint8
                            )
                            lookup_table["B"] = np.frombuffer(
                                im_subhdr["LUTD000013"].value, dtype=np.uint8
                            )
                        elif pixel_type == "MONO8LU":
                            msbs = np.frombuffer(
                                im_subhdr["LUTD000011"].value, dtype=np.uint8
                            )
                            if im_subhdr["NLUTS00001"].value == 1:
                                lookup_table = msbs
                            elif im_subhdr["NLUTS00001"].value == 2:
                                lsbs = np.frombuffer(
                                    im_subhdr["LUTD000012"].value, dtype=np.uint8
                                )
                                lookup_table = (msbs.astype(np.uint16) << 8) + lsbs
                            else:
                                raise ValueError(
                                    f"Unsupported NLUTS={im_subhdr['NLUTS00001'].value}"
                                )

                        self.plan.add_image(
                            sidd_xmltree=xmltree,
                            is_fields=im_fields,
                            des_fields=nitf_de_fields,
                            lookup_table=lookup_table,
=======
                        self.metadata.images.append(
                            NitfProductImageMetadata(
                                xmltree=xmltree,
                                im_subheader_part=NitfImSubheaderPart._from_header(
                                    self._nitf_details.img_headers[im_idx]
                                ),
                                de_subheader_part=nitf_de_fields,
                            )
>>>>>>> 8477200f
                        )
                        image_number += 1
                    else:
                        # No matching product image, treat it as a product support XML
                        self.metadata.product_support_xmls.append(
                            NitfProductSupportXmlMetadata(xmltree, nitf_de_fields)
                        )
                elif "SICD" in xmltree.getroot().tag:
                    nitf_de_fields = sksicd.NitfDeSubheaderPart._from_header(des_header)
                    self.metadata.sicd_xmls.append(
                        NitfSicdXmlMetadata(xmltree, nitf_de_fields)
                    )
                else:
                    nitf_de_fields = NitfDeSubheaderPart._from_header(des_header)
                    self.metadata.product_support_xmls.append(
                        NitfProductSupportXmlMetadata(xmltree, nitf_de_fields)
                    )

        # TODO Legends
        # TODO DED
        assert not any(x.legends for x in self.metadata.images)
        assert not self.metadata.ded

    def read_image(self, image_number: int) -> npt.NDArray:
        """Read the entire pixel array

        Parameters
        ----------
        image_number : int
            index of SIDD Product image to read

        Returns
        -------
        ndarray
            SIDD image array
        """
        self._file_object.seek(0)
        xml_helper = sksidd.XmlHelper(self.images[image_number].sidd_xmltree)
        shape = xml_helper.load("{*}Measurement/{*}PixelFootprint")
        dtype = PIXEL_TYPES[xml_helper.load("{*}Display/{*}PixelType")][
            "dtype"
        ].newbyteorder(">")

        imsegs = sorted(
            [
                imseg
                for imseg in self._ntf["ImageSegments"]
                if imseg["SubHeader"]["IID1"].value.startswith(
                    f"SIDD{image_number + 1:03d}"
                )
            ],
            key=lambda seg: seg["SubHeader"]["IID1"].value,
        )

        image_pixels = np.empty(shape, dtype)
        imseg_sizes = np.asarray([imseg["Data"].size for imseg in imsegs])
        imseg_offsets = np.asarray([imseg["Data"].get_offset() for imseg in imsegs])
        splits = np.cumsum(imseg_sizes // (shape[-1] * dtype.itemsize))[:-1]
        for split, sz, offset in zip(
            np.array_split(image_pixels, splits, axis=0), imseg_sizes, imseg_offsets
        ):
            this_os = offset - self._file_object.tell()
            split[...] = np.fromfile(
                self._file_object, dtype, count=sz // dtype.itemsize, offset=this_os
            ).reshape(split.shape)

        return image_pixels

    def __enter__(self):
        return self

    def __exit__(self, *args, **kwargs):
        return


class NitfWriter:
    """Write a SIDD NITF

    A NitfWriter object should be used as a context manager in a ``with`` statement.

    Parameters
    ----------
    file : `file object`
        SIDD NITF file to write
    metadata : NitfMetadata
        SIDD NITF metadata to write (copied on construction)

    See Also
    --------
    NitfReader

    Examples
    --------
    Write a SIDD NITF with a single product image

    .. doctest::

        >>> import sarkit.sidd as sksidd

    Build the product image description and pixels

    .. doctest::

        >>> import lxml.etree
        >>> sidd_xml = lxml.etree.parse("data/example-sidd-3.0.0.xml")

        >>> sec = sksidd.NitfSecurityFields(clas="U")
        >>> img_meta = sksidd.NitfProductImageMetadata(
        ...     xmltree=sidd_xml,
        ...     im_subheader_part=sksidd.NitfImSubheaderPart(security=sec),
        ...     de_subheader_part=sksidd.NitfDeSubheaderPart(security=sec),
        ... )

        >>> import numpy as np
        >>> img_to_write = np.zeros(
        ...     sksidd.XmlHelper(sidd_xml).load("{*}Measurement/{*}PixelFootprint"),
        ...     dtype=sksidd.PIXEL_TYPES[sidd_xml.findtext("{*}Display/{*}PixelType")]["dtype"],
        ... )

    Place the product image in a NITF metadata object

    .. doctest::

        >>> meta = sksidd.NitfMetadata(
        ...     file_header_part=sksidd.NitfFileHeaderPart(ostaid="my station", security=sec),
        ...     images=[img_meta],
        ... )

    Write the SIDD NITF to a file

    .. doctest::

        >>> from tempfile import NamedTemporaryFile
        >>> outfile = NamedTemporaryFile()
        >>> with sksidd.NitfWriter(outfile, meta) as w:
        ...     w.write_image(0, img_to_write)
    """

<<<<<<< HEAD
    def __init__(self, file, nitf_plan):
        self._file_object = file
        self._nitf_plan = nitf_plan

        self._images_written = set()
        now_dt = datetime.datetime.now(datetime.timezone.utc)

        self._ntf = sarkit._nitf_io.Nitf()
        self._ntf["FileHeader"]["OSTAID"].value = self._nitf_plan.header_fields.ostaid
        self._ntf["FileHeader"]["FTITLE"].value = self._nitf_plan.header_fields.ftitle
        self._nitf_plan.header_fields.security._set_nitf_fields(
            "FS", self._ntf["FileHeader"]
=======
    def __init__(self, file, metadata: NitfMetadata):
        self._file = file
        self._metadata = copy.deepcopy(metadata)
        self._images_written: set[int] = set()

        self._initial_offset = self._file.tell()
        if self._initial_offset != 0:
            raise RuntimeError(
                "seek(0) must be the start of the NITF"
            )  # this is a NITFDetails limitation

        # CLEVEL and FL will be corrected...
        now_dt = datetime.datetime.now(datetime.timezone.utc)
        header = sarkit._nitf.nitf_elements.nitf_head.NITFHeader(
            CLEVEL=3,
            OSTAID=self._metadata.file_header_part.ostaid,
            FDT=now_dt.strftime("%Y%m%d%H%M%S"),
            FTITLE=self._metadata.file_header_part.ftitle,
            Security=self._metadata.file_header_part.security._as_security_tags(),
            ONAME=self._metadata.file_header_part.oname,
            OPHONE=self._metadata.file_header_part.ophone,
            FL=0,
>>>>>>> 8477200f
        )
        self._ntf["FileHeader"]["ONAME"].value = self._nitf_plan.header_fields.oname
        self._ntf["FileHeader"]["OPHONE"].value = self._nitf_plan.header_fields.ophone

<<<<<<< HEAD
        image_segment_collections = {}  # image_num -> [image_segment, ...]
        image_segment_coordinates = {}  # image_num -> [(first_row, last_row, first_col, last_col), ...]
        current_start_row = 0
        _, _, seginfos = segmentation_algorithm(
            (img.sidd_xmltree for img in self._nitf_plan.images)
=======
        image_managers = []
        image_segment_collections: dict[
            int, list[int]
        ] = {}  # image_num -> [image_segment, ...]
        image_segment_coordinates: dict[
            int, list[tuple[int, int, int, int]]
        ] = {}  # image_num -> [(first_row, last_row, first_col, last_col), ...]
        current_start_row = 0
        _, _, imhdrs = segmentation_algorithm(
            (img.xmltree for img in self._metadata.images)
>>>>>>> 8477200f
        )
        self._ntf["FileHeader"]["NUMI"].value = len(
            seginfos
        )  # TODO + num DES + num LEG

        for idx, seginfo in enumerate(seginfos):
            subhdr = self._ntf["ImageSegments"][idx]["SubHeader"]
            if seginfo.ialvl == 0:
                # first segment of each SAR image is attached to the CCS
                current_start_row = 0
            image_num = int(seginfo.iid1[4:7]) - 1
            image_segment_collections.setdefault(image_num, [])
            image_segment_coordinates.setdefault(image_num, [])
            image_segment_collections[image_num].append(idx)
            image_segment_coordinates[image_num].append(
                (current_start_row, current_start_row + seginfo.nrows, 0, seginfo.ncols)
            )
            current_start_row += seginfo.nrows

<<<<<<< HEAD
            imageinfo = self._nitf_plan.images[image_num]
            xml_helper = sksidd.XmlHelper(imageinfo.sidd_xmltree)
            pixel_type = xml_helper.load("./{*}Display/{*}PixelType")
            pixel_info = PIXEL_TYPES[pixel_type]

            icp = xml_helper.load("./{*}GeoData/{*}ImageCorners")

            subhdr["IID1"].value = seginfo.iid1
            subhdr["IDATIM"].value = xml_helper.load(
                "./{*}ExploitationFeatures/{*}Collection/{*}Information/{*}CollectionDateTime"
            ).strftime("%Y%m%d%H%M%S")
            subhdr["TGTID"].value = imageinfo.is_fields.tgtid
            subhdr["IID2"].value = imageinfo.is_fields.iid2
            imageinfo.is_fields.security._set_nitf_fields("IS", subhdr)
            subhdr["ISORCE"].value = xml_helper.load(
                "./{*}ExploitationFeatures/{*}Collection/{*}Information/{*}SensorName"
            )
            subhdr["NROWS"].value = seginfo.nrows
            subhdr["NCOLS"].value = seginfo.ncols
            subhdr["PVTYPE"].value = "INT"
            subhdr["IREP"].value = pixel_info["IREP"]
            subhdr["ICAT"].value = "SAR"
            subhdr["ABPP"].value = pixel_info["NBPP"]
            subhdr["PJUST"].value = "R"
            subhdr["ICORDS"].value = "G"
            subhdr["IGEOLO"].value = seginfo.igeolo
            subhdr["IC"].value = "NC"
            subhdr["NICOM"].value = len(imageinfo.is_fields.icom)
            for icomidx, icom in enumerate(imageinfo.is_fields.icom):
                subhdr[f"ICOM{icomidx + 1}"].value = icom
            subhdr["NBANDS"].value = len(pixel_info["IREPBANDn"])
            for bandnum, irepband in enumerate(pixel_info["IREPBANDn"]):
                subhdr[f"IREPBAND{bandnum + 1:05d}"].value = irepband

            if "LU" in pixel_type:
                if pixel_type == "RGB8LU":
                    subhdr["NLUTS00001"].value = 3
                    subhdr["NELUT00001"].value = 256
                    subhdr["LUTD000011"].value = imageinfo.lookup_table["R"].tobytes()
                    subhdr["LUTD000012"].value = imageinfo.lookup_table["G"].tobytes()
                    subhdr["LUTD000013"].value = imageinfo.lookup_table["B"].tobytes()
                elif pixel_type == "MONO8LU":
                    if imageinfo.lookup_table.dtype == np.uint8:
                        subhdr["NLUTS00001"].value = 1
                        subhdr["NELUT00001"].value = 256
                        subhdr["LUTD000011"].value = imageinfo.lookup_table.tobytes()
                    elif imageinfo.lookup_table.dtype == np.uint16:
                        subhdr["NLUTS00001"].value = 2
                        subhdr["NELUT00001"].value = 256
                        subhdr["LUTD000011"].value = (
                            (imageinfo.lookup_table >> 8).astype(np.uint8).tobytes()
                        )  # MSB
                        subhdr["LUTD000012"].value = (
                            (imageinfo.lookup_table & 0xFF).astype(np.uint8).tobytes()
                        )  # LSB

            subhdr["IMODE"].value = pixel_info["IMODE"]
            subhdr["NBPR"].value = 1
            subhdr["NBPC"].value = 1

            if subhdr["NCOLS"].value > 8192:
                subhdr["NPPBH"].value = 0
            else:
                subhdr["NPPBH"].value = subhdr["NCOLS"].value

            if subhdr["NROWS"].value > 8192:
                subhdr["NPPBV"].value = 0
            else:
                subhdr["NPPBV"].value = subhdr["NROWS"].value

            subhdr["NBPP"].value = pixel_info["NBPP"]
            subhdr["IDLVL"].value = seginfo.idlvl
            subhdr["IALVL"].value = seginfo.ialvl
            subhdr["ILOC"].value = (int(seginfo.iloc[:5]), int(seginfo.iloc[5:]))
            subhdr["IMAG"].value = "1.0 "

            self._ntf["ImageSegments"][idx]["Data"].size = (
                # No compression, no masking, no blocking
                subhdr["NROWS"].value
                * subhdr["NCOLS"].value
                * subhdr["NBANDS"].value
                * subhdr["NBPP"].value
                // 8
=======
            imageinfo = self._metadata.images[image_num]
            xml_helper = sarkit.sidd._xml.XmlHelper(imageinfo.xmltree)
            pixel_info = PIXEL_TYPES[xml_helper.load("./{*}Display/{*}PixelType")]

            icp = xml_helper.load("./{*}GeoData/{*}ImageCorners")
            rows = xml_helper.load("./{*}Measurement/{*}PixelFootprint/{*}Row")
            cols = xml_helper.load("./{*}Measurement/{*}PixelFootprint/{*}Col")

            subhead = sarkit._nitf.nitf_elements.image.ImageSegmentHeader(
                IID1=imhdr.iid1,
                IDATIM=xml_helper.load(
                    "./{*}ExploitationFeatures/{*}Collection/{*}Information/{*}CollectionDateTime"
                ).strftime("%Y%m%d%H%M%S"),
                TGTID=imageinfo.im_subheader_part.tgtid,
                IID2=imageinfo.im_subheader_part.iid2,
                Security=imageinfo.im_subheader_part.security._as_security_tags(),
                ISORCE=xml_helper.load(
                    "./{*}ExploitationFeatures/{*}Collection/{*}Information/{*}SensorName"
                ),
                NROWS=imhdr.nrows,
                NCOLS=imhdr.ncols,
                PVTYPE="INT",
                IREP=pixel_info["IREP"],
                ICAT="SAR",
                ABPP=pixel_info["dtype"].itemsize * 8,
                ICORDS="G",
                IGEOLO=sarkit._nitf.utils._interpolate_corner_points_string(
                    np.array(image_segment_coordinates[image_num][-1], dtype=np.int64),
                    rows,
                    cols,
                    icp,
                ),
                Comments=sarkit._nitf.nitf_elements.image.ImageComments(
                    [
                        sarkit._nitf.nitf_elements.image.ImageComment(COMMENT=comment)
                        for comment in imageinfo.im_subheader_part.icom
                    ]
                ),
                IC="NC",
                IMODE=pixel_info["IMODE"],
                NPPBH=0 if imhdr.ncols > 8192 else imhdr.ncols,
                NPPBV=0 if imhdr.nrows > 8192 else imhdr.nrows,
                NBPP=pixel_info["dtype"].itemsize * 8,
                NBPC=1,
                NBPR=1,
                IDLVL=imhdr.idlvl,
                IALVL=imhdr.ialvl,
                ILOC=imhdr.iloc,
                Bands=sarkit._nitf.nitf_elements.image.ImageBands(
                    values=[
                        sarkit._nitf.nitf_elements.image.ImageBand(
                            ISUBCAT="", IREPBAND=entry
                        )
                        for entry in pixel_info["IREPBANDn"]
                    ]
                ),
>>>>>>> 8477200f
            )

<<<<<<< HEAD
        # TODO image segments for legends
        assert not self._nitf_plan.legends
        # TODO image segments for DED
        assert not self._nitf_plan.ded
=======
        # TODO add image_managers for legends
        assert not any(x.legends for x in self._metadata.images)
        # TODO add image_managers for DED
        assert not self._metadata.ded
>>>>>>> 8477200f

        # DE Segments
        self._ntf["FileHeader"]["NUMDES"].value = (
            len(self._nitf_plan.images)
            + len(self._nitf_plan.product_support_xmls)
            + len(self._nitf_plan.sicd_xmls)
        )

<<<<<<< HEAD
        desidx = 0
        to_write = []
        for imageinfo in self._nitf_plan.images:
            xmlns = lxml.etree.QName(imageinfo.sidd_xmltree.getroot()).namespace
            xml_helper = sksidd.XmlHelper(imageinfo.sidd_xmltree)

            deseg = self._ntf["DESegments"][desidx]
            subhdr = deseg["SubHeader"]
            subhdr["DESID"].value = "XML_DATA_CONTENT"
            subhdr["DESVER"].value = 1
            imageinfo.des_fields.security._set_nitf_fields("DES", subhdr)
            subhdr["DESSHL"].value = 773
            subhdr["DESSHF"]["DESCRC"].value = 99999
            subhdr["DESSHF"]["DESSHFT"].value = "XML"
            subhdr["DESSHF"]["DESSHDT"].value = now_dt.strftime("%Y-%m-%dT%H:%M:%SZ")
            subhdr["DESSHF"]["DESSHRP"].value = imageinfo.des_fields.desshrp
            subhdr["DESSHF"]["DESSHSI"].value = SPECIFICATION_IDENTIFIER
            subhdr["DESSHF"]["DESSHSV"].value = VERSION_INFO[xmlns]["version"]
            subhdr["DESSHF"]["DESSHSD"].value = VERSION_INFO[xmlns]["date"]
            subhdr["DESSHF"]["DESSHTN"].value = xmlns

=======
        des_managers = []
        for imageinfo in self._metadata.images:
            xmlns = lxml.etree.QName(imageinfo.xmltree.getroot()).namespace
            xml_helper = sarkit.sidd._xml.XmlHelper(imageinfo.xmltree)
>>>>>>> 8477200f
            icp = xml_helper.load("./{*}GeoData/{*}ImageCorners")
            desshlpg = ""
            for icp_lat, icp_lon in itertools.chain(icp, [icp[0]]):
                desshlpg += f"{icp_lat:0=+12.8f}{icp_lon:0=+13.8f}"
            subhdr["DESSHF"]["DESSHLPG"].value = desshlpg
            subhdr["DESSHF"]["DESSHLI"].value = imageinfo.des_fields.desshli
            subhdr["DESSHF"]["DESSHLIN"].value = imageinfo.des_fields.desshlin
            subhdr["DESSHF"]["DESSHABS"].value = imageinfo.des_fields.desshabs

<<<<<<< HEAD
            xml_bytes = lxml.etree.tostring(imageinfo.sidd_xmltree)
            deseg["DESDATA"].size = len(xml_bytes)
            to_write.append((deseg["DESDATA"].get_offset(), xml_bytes))

            desidx += 1

        # Product Support XML DES
        for prodinfo in self._nitf_plan.product_support_xmls:
            deseg = self._ntf["DESegments"][desidx]
            subhdr = deseg["SubHeader"]
            sidd_uh = self._ntf["DESegments"][0]["SubHeader"]["DESSHF"]

            xmlns = (
                lxml.etree.QName(prodinfo.product_support_xmltree.getroot()).namespace
                or ""
            )

            subhdr["DESID"].value = "XML_DATA_CONTENT"
            subhdr["DESVER"].value = 1
            prodinfo.des_fields.security._set_nitf_fields("DES", subhdr)
            subhdr["DESSHL"].value = 773
            subhdr["DESSHF"]["DESCRC"].value = 99999
            subhdr["DESSHF"]["DESSHFT"].value = "XML"
            subhdr["DESSHF"]["DESSHDT"].value = now_dt.strftime("%Y-%m-%dT%H:%M:%SZ")
            subhdr["DESSHF"]["DESSHRP"].value = prodinfo.des_fields.desshrp
            subhdr["DESSHF"]["DESSHSI"].value = sidd_uh["DESSHSI"].value
            subhdr["DESSHF"]["DESSHSV"].value = "v" + sidd_uh["DESSHSV"].value
            subhdr["DESSHF"]["DESSHSD"].value = sidd_uh["DESSHSD"].value
            subhdr["DESSHF"]["DESSHTN"].value = xmlns
            subhdr["DESSHF"]["DESSHLPG"].value = ""
            subhdr["DESSHF"]["DESSHLI"].value = prodinfo.des_fields.desshli
            subhdr["DESSHF"]["DESSHLIN"].value = prodinfo.des_fields.desshlin
            subhdr["DESSHF"]["DESSHABS"].value = prodinfo.des_fields.desshabs

            xml_bytes = lxml.etree.tostring(prodinfo.product_support_xmltree)
            deseg["DESDATA"].size = len(xml_bytes)
            to_write.append((deseg["DESDATA"].get_offset(), xml_bytes))

            desidx += 1

        # SICD XML DES
        for sicd_xml_info in self._nitf_plan.sicd_xmls:
            deseg = self._ntf["DESegments"][desidx]
            sksicd.SicdNitfWriter._set_de_segment(
                deseg, sicd_xml_info.sicd_xmltree, sicd_xml_info.des_fields
=======
            deshead = sarkit._nitf.nitf_elements.des.DataExtensionHeader(
                Security=imageinfo.de_subheader_part.security._as_security_tags(),
                UserHeader=sarkit._nitf.nitf_elements.des.XMLDESSubheader(
                    DESSHSI=SPECIFICATION_IDENTIFIER,
                    DESSHSV=VERSION_INFO[xmlns]["version"],
                    DESSHSD=VERSION_INFO[xmlns]["date"],
                    DESSHTN=xmlns,
                    DESSHDT=now_dt.strftime("%Y-%m-%dT%H:%M:%SZ"),
                    DESSHLPG=desshlpg,
                    DESSHRP=imageinfo.de_subheader_part.desshrp,
                    DESSHLI=imageinfo.de_subheader_part.desshli,
                    DESSHLIN=imageinfo.de_subheader_part.desshlin,
                    DESSHABS=imageinfo.de_subheader_part.desshabs,
                ),
            )
            des_managers.append(
                sarkit._nitf.nitf.DESSubheaderManager(
                    deshead, lxml.etree.tostring(imageinfo.xmltree)
                )
            )

        # Product Support XML DES
        for prodinfo in self._metadata.product_support_xmls:
            sidd_uh = des_managers[0].subheader.UserHeader
            xmlns = lxml.etree.QName(prodinfo.xmltree.getroot()).namespace or ""
            deshead = sarkit._nitf.nitf_elements.des.DataExtensionHeader(
                Security=prodinfo.de_subheader_part.security._as_security_tags(),
                UserHeader=sarkit._nitf.nitf_elements.des.XMLDESSubheader(
                    DESSHSI=sidd_uh.DESSHSI,
                    DESSHSV="v" + sidd_uh.DESSHSV,
                    DESSHSD=sidd_uh.DESSHSD,
                    DESSHTN=xmlns,
                    DESSHDT=now_dt.strftime("%Y-%m-%dT%H:%M:%SZ"),
                    DESSHLPG="",
                    DESSHRP=prodinfo.de_subheader_part.desshrp,
                    DESSHLI=prodinfo.de_subheader_part.desshli,
                    DESSHLIN=prodinfo.de_subheader_part.desshlin,
                    DESSHABS=prodinfo.de_subheader_part.desshabs,
                ),
            )
            des_managers.append(
                sarkit._nitf.nitf.DESSubheaderManager(
                    deshead, lxml.etree.tostring(prodinfo.xmltree)
                )
            )

        # SICD XML DES
        for sicd_xml_info in self._metadata.sicd_xmls:
            des_managers.append(
                sarkit.sicd._io._create_des_manager(
                    sicd_xml_info.xmltree, sicd_xml_info.de_subheader_part
                )
>>>>>>> 8477200f
            )

            xml_bytes = lxml.etree.tostring(sicd_xml_info.sicd_xmltree)
            deseg["DESDATA"].size = len(xml_bytes)
            to_write.append((deseg["DESDATA"].get_offset(), xml_bytes))

            desidx += 1

        self._ntf.finalize()  # compute lengths, CLEVEL, etc...
        self._ntf.dump(file)
        for offset, xml_bytes in to_write:
            file.seek(offset, os.SEEK_SET)
            file.write(xml_bytes)

    def write_image(
        self,
        image_number: int,
        array: npt.NDArray,
        start: None | tuple[int, int] = None,
    ):
        """Write product pixel data to a NITF file

        Parameters
        ----------
        image_number : int
            index of SIDD Product image to write
        array : ndarray
            2D array of pixels
        start : tuple of ints, optional
            The start index (first_row, first_col) of `array` in the SIDD image.
            If not given, `array` must be the full SIDD image.
        """

        xml_helper = sksidd.XmlHelper(self._nitf_plan.images[image_number].sidd_xmltree)
        pixel_type = xml_helper.load("./{*}Display/{*}PixelType")
        if PIXEL_TYPES[pixel_type]["dtype"] != array.dtype.newbyteorder("="):
            raise ValueError(
                f"Array dtype ({array.dtype}) does not match expected dtype ({PIXEL_TYPES[pixel_type]['dtype']}) "
                f"for PixelType={pixel_type}"
            )

        shape = xml_helper.load("{*}Measurement/{*}PixelFootprint")

        if start is None:
            # require array to be full image
            if np.any(array.shape != shape):
                raise ValueError(
                    f"Array shape {array.shape} does not match SIDD shape {shape}."
                    "If writing only a portion of the image, use the 'start' argument"
                )
            start = (0, 0)
        else:
            raise NotImplementedError("start argument not yet supported")

        startarr = np.asarray(start)

        if not np.issubdtype(startarr.dtype, np.integer):
            raise ValueError(f"Start index must be integers {startarr=}")

        if np.any(startarr < 0):
            raise ValueError(f"Start index must be non-negative {startarr=}")

        stop = startarr + array.shape
        if np.any(stop > shape):
            raise ValueError(
                f"array goes beyond end of image. start + array.shape = {stop} image shape={shape}"
            )

        imsegs = sorted(
            [
                imseg
                for imseg in self._ntf["ImageSegments"]
                if imseg["SubHeader"]["IID1"].value.startswith(
                    f"SIDD{image_number + 1:03d}"
                )
            ],
            key=lambda seg: seg["SubHeader"]["IID1"].value,
        )
        first_rows = np.cumsum(
            [0] + [imseg["SubHeader"]["NROWS"].value for imseg in imsegs[:-1]]
        )

        if pixel_type == "RGB24I":
            assert array.dtype.names is not None  # placate mypy
            raw_dtype = array.dtype[array.dtype.names[0]]
            input_array = array.view((raw_dtype, 3))
        else:
            raw_dtype = PIXEL_TYPES[pixel_type]["dtype"].newbyteorder(">")
            input_array = array

        for imseg, first_row in zip(imsegs, first_rows):
            self._file_object.seek(imseg["Data"].get_offset(), os.SEEK_SET)

            # Could break this into blocks to reduce memory usage from byte swapping
            raw_array = input_array[
                first_row : first_row + imseg["SubHeader"]["NROWS"].value
            ]
            raw_array = raw_array.astype(raw_dtype.newbyteorder(">"), copy=False)
            raw_array.tofile(self._file_object)

        self._images_written.add(image_number)

    def write_legend(self, legend_number, array):
        """Write legend pixel data to a NITF file

        Parameters
        ----------
        legend_number : int
            index of legend to write
        array : ndarray
            2D array of pixels
        """
        raise NotImplementedError()

    def write_ded(self, array):
        """Write DED data to a NITF file

        Parameters
        ----------
        array : ndarray
            2D array of pixels
        """
        raise NotImplementedError()

    def __enter__(self):
        return self

    def __exit__(self, *args, **kwargs):
<<<<<<< HEAD
        images_expected = set(range(len(self._nitf_plan.images)))
=======
        self._nitf_writer.close()
        images_expected = set(range(len(self._metadata.images)))
>>>>>>> 8477200f
        images_missing = images_expected - self._images_written
        if images_missing:
            logger.warning(
                f"SIDD Writer closed without writing all images. Missing: {images_missing}"
            )
        # TODO check legends, DED
        return


@dataclasses.dataclass(kw_only=True)
class SegmentationImhdr:
    """Per segment values computed by the SIDD Segmentation Algorithm"""

    idlvl: int
    ialvl: int
    iloc: str
    iid1: str
    nrows: int
    ncols: int
    igeolo: str


def segmentation_algorithm(
    sidd_xmltrees: collections.abc.Iterable[lxml.etree.ElementTree],
) -> tuple[int, list[int], list[SegmentationImhdr]]:
    """Implementation of section 2.4.2.1 Segmentation Algorithm and 2.4.2.2 Image Segment Corner Coordinate Parameters

    Parameters
    ----------
    sicd_xmltrees : iterable of lxml.etree.ElementTree
        SIDD XML Metadata instances

    Returns
    -------
    fhdr_numi: int
        Number of NITF image segments
    fhdr_li: list of int
        Length of each NITF image segment
<<<<<<< HEAD
    seginfos: list of :py:class:`SegmentationImhdr`
=======
    imhdr: list of SegmentationImhdr
>>>>>>> 8477200f
        Image Segment subheader information
    """
    z = 0
    fhdr_numi = 0
    fhdr_li = []
    seginfos = []

    for k, sidd_xmltree in enumerate(sidd_xmltrees):
        xml_helper = sksidd.XmlHelper(sidd_xmltree)
        pixel_info = PIXEL_TYPES[xml_helper.load("./{*}Display/{*}PixelType")]
        num_rows_k = xml_helper.load("./{*}Measurement/{*}PixelFootprint/{*}Row")
        num_cols_k = xml_helper.load("./{*}Measurement/{*}PixelFootprint/{*}Col")

        pcc = xml_helper.load(
            "./{*}GeoData/{*}ImageCorners"
        )  # Document says /SIDD/GeographicAndTarget/GeogrpahicCoverage/Footprint, but that was renamed in v2.0

        bytes_per_pixel = pixel_info[
            "dtype"
        ].itemsize  # Document says NBANDS, but that doesn't work for 16bit
        bytes_per_row = (
            bytes_per_pixel * num_cols_k
        )  # Document says NumRows(k), but that doesn't make sense
        num_rows_limit_k = min(LI_MAX // bytes_per_row, ILOC_MAX)

        product_size = bytes_per_pixel * num_rows_k * num_cols_k
        if product_size <= LI_MAX:
            z += 1
            fhdr_numi += 1
            fhdr_li.append(product_size)
            seginfos.append(
                SegmentationImhdr(
                    idlvl=z,
                    ialvl=0,
                    iloc="0000000000",
                    iid1=f"SIDD{k + 1:03d}001",  # Document says 'm', but there is no m variable
                    nrows=num_rows_k,
                    ncols=num_cols_k,
                    igeolo=sarkit.sicd._io._format_igeolo(pcc),
                )
            )
        else:
            num_seg_per_image_k = int(np.ceil(num_rows_k / num_rows_limit_k))
            z += 1
            fhdr_numi += num_seg_per_image_k
            fhdr_li.append(bytes_per_pixel * num_rows_limit_k * num_cols_k)
            this_image_seginfos = []
            this_image_seginfos.append(
                SegmentationImhdr(
                    idlvl=z,
                    ialvl=0,
                    iloc="0000000000",
                    iid1=f"SIDD{k + 1:03d}001",  # Document says 'm', but there is no m variable
                    nrows=num_rows_limit_k,
                    ncols=num_cols_k,
                    igeolo="",
                )
            )
            for n in range(1, num_seg_per_image_k - 1):
                z += 1
                fhdr_li.append(bytes_per_pixel * num_rows_limit_k * num_cols_k)
                this_image_seginfos.append(
                    SegmentationImhdr(
                        idlvl=z,
                        ialvl=z - 1,
                        iloc=f"{num_rows_limit_k:05d}00000",
                        iid1=f"SIDD{k + 1:03d}{n + 1:03d}",
                        nrows=num_rows_limit_k,
                        ncols=num_cols_k,
                        igeolo="",
                    )
                )
            z += 1
            last_seg_rows = num_rows_k - (num_seg_per_image_k - 1) * num_rows_limit_k
            fhdr_li.append(bytes_per_pixel * last_seg_rows * num_cols_k)
            this_image_seginfos.append(
                SegmentationImhdr(
                    idlvl=z,
                    ialvl=z - 1,
                    iloc=f"{num_rows_limit_k:05d}00000",  # Document says "lastSegRows", but we need the number of rows in the previous IS
                    iid1=f"SIDD{k + 1:03d}{num_seg_per_image_k:03d}",
                    nrows=last_seg_rows,
                    ncols=num_cols_k,
                    igeolo="",
                )
            )
            seginfos.extend(this_image_seginfos)

            pcc_ecef = sarkit.wgs84.geodetic_to_cartesian(
                np.hstack((pcc, [[0], [0], [0], [0]]))
            )
            for geo_z, seginfo in enumerate(this_image_seginfos):
                wgt1 = geo_z * num_rows_limit_k / num_rows_k
                wgt2 = 1 - wgt1
                wgt3 = (geo_z * num_rows_limit_k + seginfo.nrows) / num_rows_k
                wgt4 = 1 - wgt3
                iscc_ecef = [
                    wgt2 * pcc_ecef[0] + wgt1 * pcc_ecef[3],
                    wgt2 * pcc_ecef[1] + wgt1 * pcc_ecef[2],
                    wgt4 * pcc_ecef[1] + wgt3 * pcc_ecef[2],
                    wgt4 * pcc_ecef[0] + wgt3 * pcc_ecef[3],
                ]
                iscc = sarkit.wgs84.cartesian_to_geodetic(iscc_ecef)[:, :2]
                seginfo.igeolo = sarkit.sicd._io._format_igeolo(iscc)

    return fhdr_numi, fhdr_li, seginfos


def _validate_xml(sidd_xmltree):
    """Validate a SIDD XML tree against the schema"""

    xmlns = lxml.etree.QName(sidd_xmltree.getroot()).namespace
    if xmlns not in VERSION_INFO:
        latest_xmlns = list(VERSION_INFO.keys())[-1]
        logger.warning(f"Unknown SIDD namespace {xmlns}, assuming {latest_xmlns}")
        xmlns = latest_xmlns
    schema = lxml.etree.XMLSchema(file=VERSION_INFO[xmlns]["schema"])
    valid = schema.validate(sidd_xmltree)
    if not valid:
        warnings.warn(str(schema.error_log))
    return valid<|MERGE_RESOLUTION|>--- conflicted
+++ resolved
@@ -140,19 +140,10 @@
     def _from_header(cls, image_header: sarkit._nitf_io.ImageSubHeader) -> Self:
         """Construct from a NITF ImageSubHeader object"""
         return cls(
-<<<<<<< HEAD
             tgtid=image_header["TGTID"].value,
             iid2=image_header["IID2"].value,
-            security=SiddNitfSecurityFields._from_nitf_fields("IS", image_header),
+            security=NitfSecurityFields._from_nitf_fields("IS", image_header),
             icom=[val.value for val in image_header.find_all("ICOM\\d+")],
-=======
-            tgtid=image_header.TGTID,
-            iid2=image_header.IID2,
-            security=NitfSecurityFields._from_security_tags(image_header.Security),
-            icom=[
-                val.to_bytes().decode().rstrip() for val in image_header.Comments.values
-            ],
->>>>>>> 8477200f
         )
 
     def __post_init__(self):
@@ -179,37 +170,31 @@
 
     Attributes
     ----------
-<<<<<<< HEAD
-    sidd_xmltree : lxml.etree.ElementTree
+    xmltree : lxml.etree.ElementTree
         SIDD product metadata XML ElementTree
-    is_fields : :py:class:`SiddNitfImageSegmentFields`
+    im_subheader_part : NitfImSubheaderPart
         NITF Image Segment Header fields which can be set
-    des_fields : :py:class:`SiddNitfDESegmentFields`
+    de_subheader_part : :NitfDeSubheaderPart
         NITF DE Segment Header fields which can be set
+    legends : list of NitfLegendMetadata
+        Metadata for legend(s) attached to this image
     lookup_table : ndarray or None
         Mapping from raw to display pixel values. Required for "LU" pixel types.
         Table must be 256 elements.
         For MONO8LU, table must have dtype of np.uint8 or np.uint16.
         For RGB8LU, table must have dtype of ``PIXEL_TYPES["RGB24I"]["dtype"]``.
-
-    See Also
-    --------
-    SiddNitfPlan
-    SiddNitfPlanLegendInfo
-    SiddNitfPlanDedInfo
-    SiddNitfPlanProductSupportXmlInfo
-    SiddNitfPlanSicdXmlInfo
     """
 
-    sidd_xmltree: lxml.etree.ElementTree
-    is_fields: SiddNitfImageSegmentFields
-    des_fields: SiddNitfDESegmentFields
-    lookup_table: npt.ArrayLike | None
+    xmltree: lxml.etree.ElementTree
+    im_subheader_part: NitfImSubheaderPart
+    de_subheader_part: NitfDeSubheaderPart
+    legends: list[NitfLegendMetadata] = dataclasses.field(default_factory=list)
+    lookup_table: npt.ArrayLike | None = None
 
     def __post_init__(self):
-        _validate_xml(self.sidd_xmltree)
-
-        xml_helper = sksidd.XmlHelper(self.sidd_xmltree)
+        _validate_xml(self.xmltree)
+
+        xml_helper = sksidd.XmlHelper(self.xmltree)
         pixel_type = xml_helper.load("./{*}Display/{*}PixelType")
 
         if self.lookup_table is not None:
@@ -233,32 +218,9 @@
                 f"lookup_table type mismatch.  {pixel_type=}  {lut_dtype=}"
             )
 
-        if isinstance(self.is_fields, dict):
-            self.is_fields = SiddNitfImageSegmentFields(**self.is_fields)
-            self.des_fields = SiddNitfDESegmentFields(**self.des_fields)
-=======
-    xmltree : lxml.etree.ElementTree
-        SIDD XML
-    im_subheader_part : NitfImSubheaderPart
-        NITF image subheader fields which can be set
-    de_subheader_part : NitfDeSubheaderPart
-        NITF DES subheader fields which can be set
-    legends : list of NitfLegendMetadata
-        Metadata for legend(s) attached to this image
-    """
-
-    xmltree: lxml.etree.ElementTree
-    im_subheader_part: NitfImSubheaderPart
-    de_subheader_part: NitfDeSubheaderPart
-    legends: list[NitfLegendMetadata] = dataclasses.field(default_factory=list)
-
-    def __post_init__(self):
-        _validate_xml(self.xmltree)
         if isinstance(self.im_subheader_part, dict):
             self.im_subheader_part = NitfImSubheaderPart(**self.im_subheader_part)
-        if isinstance(self.de_subheader_part, dict):
             self.de_subheader_part = NitfDeSubheaderPart(**self.de_subheader_part)
->>>>>>> 8477200f
 
 
 @dataclasses.dataclass
@@ -362,73 +324,6 @@
     --------
     NitfWriter
 
-<<<<<<< HEAD
-    def __init__(self, header_fields: SiddNitfHeaderFields | dict):
-        self.header_fields = header_fields
-        if isinstance(self.header_fields, dict):
-            self.header_fields = SiddNitfHeaderFields(**self.header_fields)
-        self._images: list[SiddNitfPlanProductImageInfo] = []
-        self._legends: list[SiddNitfPlanLegendInfo] = []
-        self._ded: SiddNitfPlanDedInfo | None = None
-        self._product_support_xmls: list[SiddNitfPlanProductSupportXmlInfo] = []
-        self._sicd_xmls: list[SiddNitfPlanSicdXmlInfo] = []
-
-    @property
-    def images(self) -> list[SiddNitfPlanProductImageInfo]:
-        return self._images
-
-    @property
-    def legends(self) -> list[SiddNitfPlanLegendInfo]:
-        return self._legends
-
-    @property
-    def ded(self) -> SiddNitfPlanDedInfo | None:
-        return self._ded
-
-    @property
-    def product_support_xmls(self) -> list[SiddNitfPlanProductSupportXmlInfo]:
-        return self._product_support_xmls
-
-    @property
-    def sicd_xmls(self) -> list[SiddNitfPlanSicdXmlInfo]:
-        return self._sicd_xmls
-
-    def add_image(
-        self,
-        sidd_xmltree: lxml.etree.ElementTree,
-        is_fields: SiddNitfImageSegmentFields,
-        des_fields: SiddNitfDESegmentFields,
-        lookup_table: npt.ArrayLike | None = None,
-    ) -> int:
-        """Add a SAR product to the plan
-
-        Parameters
-        ----------
-        sidd_xmltree : lxml.etree.ElementTree
-            SIDD XML ElementTree
-        is_fields : :py:class:`SiddNitfImageSegmentFields`
-            NITF Image Segment Header fields which can be set
-        des_fields : :py:class:`SiddNitfDESegmentFields`
-            NITF DE Segment Header fields which can be set
-        lookup_table : ndarray, optional
-            Mapping from raw to display pixel values. Required for "LU" pixel types.
-            Must be 256 elements.
-
-        Returns
-        -------
-        int
-            The image number of the newly added SAR image
-        """
-        self._images.append(
-            SiddNitfPlanProductImageInfo(
-                sidd_xmltree,
-                is_fields=is_fields,
-                des_fields=des_fields,
-                lookup_table=lookup_table,
-            )
-        )
-        return len(self._images) - 1
-=======
     Examples
     --------
 
@@ -438,7 +333,6 @@
         import numpy as np
 
         import sarkit.sidd as sksidd
->>>>>>> 8477200f
 
         sidd_xml = lxml.etree.parse("data/example-sidd-3.0.0.xml")
         sec = {"security": {"clas": "U"}}
@@ -500,20 +394,8 @@
             image_segment_collections.setdefault(image_num, [])
             image_segment_collections[image_num].append(idx)
 
-<<<<<<< HEAD
-        self.header_fields = SiddNitfHeaderFields._from_header(self._ntf["FileHeader"])
-        self.plan = SiddNitfPlan(header_fields=self.header_fields)
-=======
-        self._nitf_reader = sarkit._nitf.nitf.NITFReader(
-            nitf_details=self._nitf_details,
-            image_segment_collections=tuple(
-                (tuple(val) for val in image_segment_collections.values())
-            ),
-        )
-
-        header_fields = NitfFileHeaderPart._from_header(self._nitf_details.nitf_header)
-        self.metadata = NitfMetadata(file_header_part=header_fields)
->>>>>>> 8477200f
+        file_header_part = NitfFileHeaderPart._from_header(self._ntf["FileHeader"])
+        self.metadata = NitfMetadata(file_header_part=file_header_part)
 
         image_number = 0
         for idx, deseg in enumerate(self._ntf["DESegments"]):
@@ -529,13 +411,12 @@
                     continue
 
                 if "SIDD" in xmltree.getroot().tag:
-                    nitf_de_fields = NitfDeSubheaderPart._from_header(des_header)
+                    de_subheader_part = NitfDeSubheaderPart._from_header(des_header)
                     if len(self.metadata.images) < len(image_segment_collections):
                         # user settable fields should be the same for all image segments
                         im_idx = im_segments[image_number][0]
-<<<<<<< HEAD
                         im_subhdr = self._ntf["ImageSegments"][im_idx]["SubHeader"]
-                        im_fields = SiddNitfImageSegmentFields._from_header(im_subhdr)
+                        im_subhdeader_part = NitfImSubheaderPart._from_header(im_subhdr)
                         pixel_type = xmltree.findtext("./{*}Display/{*}PixelType")
                         lookup_table = None
                         if "LU" in pixel_type:
@@ -569,38 +450,29 @@
                                 raise ValueError(
                                     f"Unsupported NLUTS={im_subhdr['NLUTS00001'].value}"
                                 )
-
-                        self.plan.add_image(
-                            sidd_xmltree=xmltree,
-                            is_fields=im_fields,
-                            des_fields=nitf_de_fields,
-                            lookup_table=lookup_table,
-=======
                         self.metadata.images.append(
                             NitfProductImageMetadata(
                                 xmltree=xmltree,
-                                im_subheader_part=NitfImSubheaderPart._from_header(
-                                    self._nitf_details.img_headers[im_idx]
-                                ),
-                                de_subheader_part=nitf_de_fields,
+                                im_subheader_part=im_subhdeader_part,
+                                de_subheader_part=de_subheader_part,
+                                lookup_table=lookup_table,
                             )
->>>>>>> 8477200f
                         )
                         image_number += 1
                     else:
                         # No matching product image, treat it as a product support XML
                         self.metadata.product_support_xmls.append(
-                            NitfProductSupportXmlMetadata(xmltree, nitf_de_fields)
+                            NitfProductSupportXmlMetadata(xmltree, de_subheader_part)
                         )
                 elif "SICD" in xmltree.getroot().tag:
-                    nitf_de_fields = sksicd.NitfDeSubheaderPart._from_header(des_header)
+                    de_subheader_part = sksicd.NitfDeSubheaderPart._from_header(des_header)
                     self.metadata.sicd_xmls.append(
-                        NitfSicdXmlMetadata(xmltree, nitf_de_fields)
+                        NitfSicdXmlMetadata(xmltree, de_subheader_part)
                     )
                 else:
-                    nitf_de_fields = NitfDeSubheaderPart._from_header(des_header)
+                    de_subheader_part = NitfDeSubheaderPart._from_header(des_header)
                     self.metadata.product_support_xmls.append(
-                        NitfProductSupportXmlMetadata(xmltree, nitf_de_fields)
+                        NitfProductSupportXmlMetadata(xmltree, de_subheader_part)
                     )
 
         # TODO Legends
@@ -622,7 +494,7 @@
             SIDD image array
         """
         self._file_object.seek(0)
-        xml_helper = sksidd.XmlHelper(self.images[image_number].sidd_xmltree)
+        xml_helper = sksidd.XmlHelper(self.metadata.images[image_number].xmltree)
         shape = xml_helper.load("{*}Measurement/{*}PixelFootprint")
         dtype = PIXEL_TYPES[xml_helper.load("{*}Display/{*}PixelType")][
             "dtype"
@@ -723,65 +595,26 @@
         ...     w.write_image(0, img_to_write)
     """
 
-<<<<<<< HEAD
-    def __init__(self, file, nitf_plan):
-        self._file_object = file
-        self._nitf_plan = nitf_plan
-
-        self._images_written = set()
-        now_dt = datetime.datetime.now(datetime.timezone.utc)
-
-        self._ntf = sarkit._nitf_io.Nitf()
-        self._ntf["FileHeader"]["OSTAID"].value = self._nitf_plan.header_fields.ostaid
-        self._ntf["FileHeader"]["FTITLE"].value = self._nitf_plan.header_fields.ftitle
-        self._nitf_plan.header_fields.security._set_nitf_fields(
-            "FS", self._ntf["FileHeader"]
-=======
     def __init__(self, file, metadata: NitfMetadata):
         self._file = file
         self._metadata = copy.deepcopy(metadata)
         self._images_written: set[int] = set()
-
-        self._initial_offset = self._file.tell()
-        if self._initial_offset != 0:
-            raise RuntimeError(
-                "seek(0) must be the start of the NITF"
-            )  # this is a NITFDetails limitation
-
-        # CLEVEL and FL will be corrected...
         now_dt = datetime.datetime.now(datetime.timezone.utc)
-        header = sarkit._nitf.nitf_elements.nitf_head.NITFHeader(
-            CLEVEL=3,
-            OSTAID=self._metadata.file_header_part.ostaid,
-            FDT=now_dt.strftime("%Y%m%d%H%M%S"),
-            FTITLE=self._metadata.file_header_part.ftitle,
-            Security=self._metadata.file_header_part.security._as_security_tags(),
-            ONAME=self._metadata.file_header_part.oname,
-            OPHONE=self._metadata.file_header_part.ophone,
-            FL=0,
->>>>>>> 8477200f
+
+        self._ntf = sarkit._nitf_io.Nitf()
+        self._ntf["FileHeader"]["OSTAID"].value = self._metadata.file_header_part.ostaid
+        self._ntf["FileHeader"]["FTITLE"].value = self._metadata.file_header_part.ftitle
+        self._metadata.file_header_part.security._set_nitf_fields(
+            "FS", self._ntf["FileHeader"]
         )
-        self._ntf["FileHeader"]["ONAME"].value = self._nitf_plan.header_fields.oname
-        self._ntf["FileHeader"]["OPHONE"].value = self._nitf_plan.header_fields.ophone
-
-<<<<<<< HEAD
+        self._ntf["FileHeader"]["ONAME"].value = self._metadata.file_header_part.oname
+        self._ntf["FileHeader"]["OPHONE"].value = self._metadata.file_header_part.ophone
+
         image_segment_collections = {}  # image_num -> [image_segment, ...]
         image_segment_coordinates = {}  # image_num -> [(first_row, last_row, first_col, last_col), ...]
         current_start_row = 0
         _, _, seginfos = segmentation_algorithm(
-            (img.sidd_xmltree for img in self._nitf_plan.images)
-=======
-        image_managers = []
-        image_segment_collections: dict[
-            int, list[int]
-        ] = {}  # image_num -> [image_segment, ...]
-        image_segment_coordinates: dict[
-            int, list[tuple[int, int, int, int]]
-        ] = {}  # image_num -> [(first_row, last_row, first_col, last_col), ...]
-        current_start_row = 0
-        _, _, imhdrs = segmentation_algorithm(
             (img.xmltree for img in self._metadata.images)
->>>>>>> 8477200f
         )
         self._ntf["FileHeader"]["NUMI"].value = len(
             seginfos
@@ -801,9 +634,8 @@
             )
             current_start_row += seginfo.nrows
 
-<<<<<<< HEAD
-            imageinfo = self._nitf_plan.images[image_num]
-            xml_helper = sksidd.XmlHelper(imageinfo.sidd_xmltree)
+            imageinfo = self._metadata.images[image_num]
+            xml_helper = sarkit.sidd._xml.XmlHelper(imageinfo.xmltree)
             pixel_type = xml_helper.load("./{*}Display/{*}PixelType")
             pixel_info = PIXEL_TYPES[pixel_type]
 
@@ -813,9 +645,9 @@
             subhdr["IDATIM"].value = xml_helper.load(
                 "./{*}ExploitationFeatures/{*}Collection/{*}Information/{*}CollectionDateTime"
             ).strftime("%Y%m%d%H%M%S")
-            subhdr["TGTID"].value = imageinfo.is_fields.tgtid
-            subhdr["IID2"].value = imageinfo.is_fields.iid2
-            imageinfo.is_fields.security._set_nitf_fields("IS", subhdr)
+            subhdr["TGTID"].value = imageinfo.im_subheader_part.tgtid
+            subhdr["IID2"].value = imageinfo.im_subheader_part.iid2
+            imageinfo.im_subheader_part.security._set_nitf_fields("IS", subhdr)
             subhdr["ISORCE"].value = xml_helper.load(
                 "./{*}ExploitationFeatures/{*}Collection/{*}Information/{*}SensorName"
             )
@@ -829,8 +661,8 @@
             subhdr["ICORDS"].value = "G"
             subhdr["IGEOLO"].value = seginfo.igeolo
             subhdr["IC"].value = "NC"
-            subhdr["NICOM"].value = len(imageinfo.is_fields.icom)
-            for icomidx, icom in enumerate(imageinfo.is_fields.icom):
+            subhdr["NICOM"].value = len(imageinfo.im_subheader_part.icom)
+            for icomidx, icom in enumerate(imageinfo.im_subheader_part.icom):
                 subhdr[f"ICOM{icomidx + 1}"].value = icom
             subhdr["NBANDS"].value = len(pixel_info["IREPBANDn"])
             for bandnum, irepband in enumerate(pixel_info["IREPBANDn"]):
@@ -885,225 +717,98 @@
                 * subhdr["NBANDS"].value
                 * subhdr["NBPP"].value
                 // 8
-=======
-            imageinfo = self._metadata.images[image_num]
-            xml_helper = sarkit.sidd._xml.XmlHelper(imageinfo.xmltree)
-            pixel_info = PIXEL_TYPES[xml_helper.load("./{*}Display/{*}PixelType")]
-
-            icp = xml_helper.load("./{*}GeoData/{*}ImageCorners")
-            rows = xml_helper.load("./{*}Measurement/{*}PixelFootprint/{*}Row")
-            cols = xml_helper.load("./{*}Measurement/{*}PixelFootprint/{*}Col")
-
-            subhead = sarkit._nitf.nitf_elements.image.ImageSegmentHeader(
-                IID1=imhdr.iid1,
-                IDATIM=xml_helper.load(
-                    "./{*}ExploitationFeatures/{*}Collection/{*}Information/{*}CollectionDateTime"
-                ).strftime("%Y%m%d%H%M%S"),
-                TGTID=imageinfo.im_subheader_part.tgtid,
-                IID2=imageinfo.im_subheader_part.iid2,
-                Security=imageinfo.im_subheader_part.security._as_security_tags(),
-                ISORCE=xml_helper.load(
-                    "./{*}ExploitationFeatures/{*}Collection/{*}Information/{*}SensorName"
-                ),
-                NROWS=imhdr.nrows,
-                NCOLS=imhdr.ncols,
-                PVTYPE="INT",
-                IREP=pixel_info["IREP"],
-                ICAT="SAR",
-                ABPP=pixel_info["dtype"].itemsize * 8,
-                ICORDS="G",
-                IGEOLO=sarkit._nitf.utils._interpolate_corner_points_string(
-                    np.array(image_segment_coordinates[image_num][-1], dtype=np.int64),
-                    rows,
-                    cols,
-                    icp,
-                ),
-                Comments=sarkit._nitf.nitf_elements.image.ImageComments(
-                    [
-                        sarkit._nitf.nitf_elements.image.ImageComment(COMMENT=comment)
-                        for comment in imageinfo.im_subheader_part.icom
-                    ]
-                ),
-                IC="NC",
-                IMODE=pixel_info["IMODE"],
-                NPPBH=0 if imhdr.ncols > 8192 else imhdr.ncols,
-                NPPBV=0 if imhdr.nrows > 8192 else imhdr.nrows,
-                NBPP=pixel_info["dtype"].itemsize * 8,
-                NBPC=1,
-                NBPR=1,
-                IDLVL=imhdr.idlvl,
-                IALVL=imhdr.ialvl,
-                ILOC=imhdr.iloc,
-                Bands=sarkit._nitf.nitf_elements.image.ImageBands(
-                    values=[
-                        sarkit._nitf.nitf_elements.image.ImageBand(
-                            ISUBCAT="", IREPBAND=entry
-                        )
-                        for entry in pixel_info["IREPBANDn"]
-                    ]
-                ),
->>>>>>> 8477200f
-            )
-
-<<<<<<< HEAD
-        # TODO image segments for legends
-        assert not self._nitf_plan.legends
-        # TODO image segments for DED
-        assert not self._nitf_plan.ded
-=======
+            )
+
         # TODO add image_managers for legends
         assert not any(x.legends for x in self._metadata.images)
         # TODO add image_managers for DED
         assert not self._metadata.ded
->>>>>>> 8477200f
 
         # DE Segments
         self._ntf["FileHeader"]["NUMDES"].value = (
-            len(self._nitf_plan.images)
-            + len(self._nitf_plan.product_support_xmls)
-            + len(self._nitf_plan.sicd_xmls)
+            len(self._metadata.images)
+            + len(self._metadata.product_support_xmls)
+            + len(self._metadata.sicd_xmls)
         )
 
-<<<<<<< HEAD
         desidx = 0
         to_write = []
-        for imageinfo in self._nitf_plan.images:
-            xmlns = lxml.etree.QName(imageinfo.sidd_xmltree.getroot()).namespace
-            xml_helper = sksidd.XmlHelper(imageinfo.sidd_xmltree)
+        for imageinfo in self._metadata.images:
+            xmlns = lxml.etree.QName(imageinfo.xmltree.getroot()).namespace
+            xml_helper = sksidd.XmlHelper(imageinfo.xmltree)
 
             deseg = self._ntf["DESegments"][desidx]
             subhdr = deseg["SubHeader"]
             subhdr["DESID"].value = "XML_DATA_CONTENT"
             subhdr["DESVER"].value = 1
-            imageinfo.des_fields.security._set_nitf_fields("DES", subhdr)
+            imageinfo.de_subheader_part.security._set_nitf_fields("DES", subhdr)
             subhdr["DESSHL"].value = 773
             subhdr["DESSHF"]["DESCRC"].value = 99999
             subhdr["DESSHF"]["DESSHFT"].value = "XML"
             subhdr["DESSHF"]["DESSHDT"].value = now_dt.strftime("%Y-%m-%dT%H:%M:%SZ")
-            subhdr["DESSHF"]["DESSHRP"].value = imageinfo.des_fields.desshrp
+            subhdr["DESSHF"]["DESSHRP"].value = imageinfo.de_subheader_part.desshrp
             subhdr["DESSHF"]["DESSHSI"].value = SPECIFICATION_IDENTIFIER
             subhdr["DESSHF"]["DESSHSV"].value = VERSION_INFO[xmlns]["version"]
             subhdr["DESSHF"]["DESSHSD"].value = VERSION_INFO[xmlns]["date"]
             subhdr["DESSHF"]["DESSHTN"].value = xmlns
 
-=======
-        des_managers = []
-        for imageinfo in self._metadata.images:
-            xmlns = lxml.etree.QName(imageinfo.xmltree.getroot()).namespace
-            xml_helper = sarkit.sidd._xml.XmlHelper(imageinfo.xmltree)
->>>>>>> 8477200f
             icp = xml_helper.load("./{*}GeoData/{*}ImageCorners")
             desshlpg = ""
             for icp_lat, icp_lon in itertools.chain(icp, [icp[0]]):
                 desshlpg += f"{icp_lat:0=+12.8f}{icp_lon:0=+13.8f}"
             subhdr["DESSHF"]["DESSHLPG"].value = desshlpg
-            subhdr["DESSHF"]["DESSHLI"].value = imageinfo.des_fields.desshli
-            subhdr["DESSHF"]["DESSHLIN"].value = imageinfo.des_fields.desshlin
-            subhdr["DESSHF"]["DESSHABS"].value = imageinfo.des_fields.desshabs
-
-<<<<<<< HEAD
-            xml_bytes = lxml.etree.tostring(imageinfo.sidd_xmltree)
+            subhdr["DESSHF"]["DESSHLI"].value = imageinfo.de_subheader_part.desshli
+            subhdr["DESSHF"]["DESSHLIN"].value = imageinfo.de_subheader_part.desshlin
+            subhdr["DESSHF"]["DESSHABS"].value = imageinfo.de_subheader_part.desshabs
+
+            xml_bytes = lxml.etree.tostring(imageinfo.xmltree)
             deseg["DESDATA"].size = len(xml_bytes)
             to_write.append((deseg["DESDATA"].get_offset(), xml_bytes))
 
             desidx += 1
 
         # Product Support XML DES
-        for prodinfo in self._nitf_plan.product_support_xmls:
+        for prodinfo in self._metadata.product_support_xmls:
             deseg = self._ntf["DESegments"][desidx]
             subhdr = deseg["SubHeader"]
             sidd_uh = self._ntf["DESegments"][0]["SubHeader"]["DESSHF"]
 
             xmlns = (
-                lxml.etree.QName(prodinfo.product_support_xmltree.getroot()).namespace
+                lxml.etree.QName(prodinfo.xmltree.getroot()).namespace
                 or ""
             )
 
             subhdr["DESID"].value = "XML_DATA_CONTENT"
             subhdr["DESVER"].value = 1
-            prodinfo.des_fields.security._set_nitf_fields("DES", subhdr)
+            prodinfo.de_subheader_part.security._set_nitf_fields("DES", subhdr)
             subhdr["DESSHL"].value = 773
             subhdr["DESSHF"]["DESCRC"].value = 99999
             subhdr["DESSHF"]["DESSHFT"].value = "XML"
             subhdr["DESSHF"]["DESSHDT"].value = now_dt.strftime("%Y-%m-%dT%H:%M:%SZ")
-            subhdr["DESSHF"]["DESSHRP"].value = prodinfo.des_fields.desshrp
+            subhdr["DESSHF"]["DESSHRP"].value = prodinfo.de_subheader_part.desshrp
             subhdr["DESSHF"]["DESSHSI"].value = sidd_uh["DESSHSI"].value
             subhdr["DESSHF"]["DESSHSV"].value = "v" + sidd_uh["DESSHSV"].value
             subhdr["DESSHF"]["DESSHSD"].value = sidd_uh["DESSHSD"].value
             subhdr["DESSHF"]["DESSHTN"].value = xmlns
             subhdr["DESSHF"]["DESSHLPG"].value = ""
-            subhdr["DESSHF"]["DESSHLI"].value = prodinfo.des_fields.desshli
-            subhdr["DESSHF"]["DESSHLIN"].value = prodinfo.des_fields.desshlin
-            subhdr["DESSHF"]["DESSHABS"].value = prodinfo.des_fields.desshabs
-
-            xml_bytes = lxml.etree.tostring(prodinfo.product_support_xmltree)
+            subhdr["DESSHF"]["DESSHLI"].value = prodinfo.de_subheader_part.desshli
+            subhdr["DESSHF"]["DESSHLIN"].value = prodinfo.de_subheader_part.desshlin
+            subhdr["DESSHF"]["DESSHABS"].value = prodinfo.de_subheader_part.desshabs
+
+            xml_bytes = lxml.etree.tostring(prodinfo.xmltree)
             deseg["DESDATA"].size = len(xml_bytes)
             to_write.append((deseg["DESDATA"].get_offset(), xml_bytes))
 
             desidx += 1
 
         # SICD XML DES
-        for sicd_xml_info in self._nitf_plan.sicd_xmls:
+        for sicd_xml_info in self._metadata.sicd_xmls:
             deseg = self._ntf["DESegments"][desidx]
-            sksicd.SicdNitfWriter._set_de_segment(
-                deseg, sicd_xml_info.sicd_xmltree, sicd_xml_info.des_fields
-=======
-            deshead = sarkit._nitf.nitf_elements.des.DataExtensionHeader(
-                Security=imageinfo.de_subheader_part.security._as_security_tags(),
-                UserHeader=sarkit._nitf.nitf_elements.des.XMLDESSubheader(
-                    DESSHSI=SPECIFICATION_IDENTIFIER,
-                    DESSHSV=VERSION_INFO[xmlns]["version"],
-                    DESSHSD=VERSION_INFO[xmlns]["date"],
-                    DESSHTN=xmlns,
-                    DESSHDT=now_dt.strftime("%Y-%m-%dT%H:%M:%SZ"),
-                    DESSHLPG=desshlpg,
-                    DESSHRP=imageinfo.de_subheader_part.desshrp,
-                    DESSHLI=imageinfo.de_subheader_part.desshli,
-                    DESSHLIN=imageinfo.de_subheader_part.desshlin,
-                    DESSHABS=imageinfo.de_subheader_part.desshabs,
-                ),
-            )
-            des_managers.append(
-                sarkit._nitf.nitf.DESSubheaderManager(
-                    deshead, lxml.etree.tostring(imageinfo.xmltree)
-                )
-            )
-
-        # Product Support XML DES
-        for prodinfo in self._metadata.product_support_xmls:
-            sidd_uh = des_managers[0].subheader.UserHeader
-            xmlns = lxml.etree.QName(prodinfo.xmltree.getroot()).namespace or ""
-            deshead = sarkit._nitf.nitf_elements.des.DataExtensionHeader(
-                Security=prodinfo.de_subheader_part.security._as_security_tags(),
-                UserHeader=sarkit._nitf.nitf_elements.des.XMLDESSubheader(
-                    DESSHSI=sidd_uh.DESSHSI,
-                    DESSHSV="v" + sidd_uh.DESSHSV,
-                    DESSHSD=sidd_uh.DESSHSD,
-                    DESSHTN=xmlns,
-                    DESSHDT=now_dt.strftime("%Y-%m-%dT%H:%M:%SZ"),
-                    DESSHLPG="",
-                    DESSHRP=prodinfo.de_subheader_part.desshrp,
-                    DESSHLI=prodinfo.de_subheader_part.desshli,
-                    DESSHLIN=prodinfo.de_subheader_part.desshlin,
-                    DESSHABS=prodinfo.de_subheader_part.desshabs,
-                ),
-            )
-            des_managers.append(
-                sarkit._nitf.nitf.DESSubheaderManager(
-                    deshead, lxml.etree.tostring(prodinfo.xmltree)
-                )
-            )
-
-        # SICD XML DES
-        for sicd_xml_info in self._metadata.sicd_xmls:
-            des_managers.append(
-                sarkit.sicd._io._create_des_manager(
-                    sicd_xml_info.xmltree, sicd_xml_info.de_subheader_part
-                )
->>>>>>> 8477200f
-            )
-
-            xml_bytes = lxml.etree.tostring(sicd_xml_info.sicd_xmltree)
+            sksicd.NitfWriter._set_de_segment(
+                deseg, sicd_xml_info.xmltree, sicd_xml_info.de_subheader_part
+            )
+
+            xml_bytes = lxml.etree.tostring(sicd_xml_info.xmltree)
             deseg["DESDATA"].size = len(xml_bytes)
             to_write.append((deseg["DESDATA"].get_offset(), xml_bytes))
 
@@ -1134,7 +839,7 @@
             If not given, `array` must be the full SIDD image.
         """
 
-        xml_helper = sksidd.XmlHelper(self._nitf_plan.images[image_number].sidd_xmltree)
+        xml_helper = sksidd.XmlHelper(self._metadata.images[image_number].xmltree)
         pixel_type = xml_helper.load("./{*}Display/{*}PixelType")
         if PIXEL_TYPES[pixel_type]["dtype"] != array.dtype.newbyteorder("="):
             raise ValueError(
@@ -1192,14 +897,14 @@
             input_array = array
 
         for imseg, first_row in zip(imsegs, first_rows):
-            self._file_object.seek(imseg["Data"].get_offset(), os.SEEK_SET)
+            self._file.seek(imseg["Data"].get_offset(), os.SEEK_SET)
 
             # Could break this into blocks to reduce memory usage from byte swapping
             raw_array = input_array[
                 first_row : first_row + imseg["SubHeader"]["NROWS"].value
             ]
             raw_array = raw_array.astype(raw_dtype.newbyteorder(">"), copy=False)
-            raw_array.tofile(self._file_object)
+            raw_array.tofile(self._file)
 
         self._images_written.add(image_number)
 
@@ -1229,12 +934,7 @@
         return self
 
     def __exit__(self, *args, **kwargs):
-<<<<<<< HEAD
-        images_expected = set(range(len(self._nitf_plan.images)))
-=======
-        self._nitf_writer.close()
         images_expected = set(range(len(self._metadata.images)))
->>>>>>> 8477200f
         images_missing = images_expected - self._images_written
         if images_missing:
             logger.warning(
@@ -1264,7 +964,7 @@
 
     Parameters
     ----------
-    sicd_xmltrees : iterable of lxml.etree.ElementTree
+    sidd_xmltrees : iterable of lxml.etree.ElementTree
         SIDD XML Metadata instances
 
     Returns
@@ -1273,11 +973,7 @@
         Number of NITF image segments
     fhdr_li: list of int
         Length of each NITF image segment
-<<<<<<< HEAD
-    seginfos: list of :py:class:`SegmentationImhdr`
-=======
     imhdr: list of SegmentationImhdr
->>>>>>> 8477200f
         Image Segment subheader information
     """
     z = 0
