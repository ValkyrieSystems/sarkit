--- conflicted
+++ resolved
@@ -16,13 +16,6 @@
 import sarkit.verification._consistency as con
 from sarkit import wgs84
 
-<<<<<<< HEAD
-=======
-try:
-    from smart_open import open
-except ImportError:
-    pass
-
 logger = logging.getLogger(__name__)
 
 try:
@@ -31,7 +24,6 @@
     logger.warning("'shapely' package not found. Some features may not work correctly.")
     shg = con._ExceptionOnUse(ie)
 
->>>>>>> fb9b625e
 _PIXEL_INFO = {
     "MONO8I": {
         "IREP": "MONO",
