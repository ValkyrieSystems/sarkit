--- conflicted
+++ resolved
@@ -596,7 +596,7 @@
     xml_helper = sicd_xml.XmlHelper(sicd_xmltree)
     cols = xml_helper.load("./{*}ImageData/{*}NumCols")
     pixel_type = sicd_xmltree.findtext("./{*}ImageData/{*}PixelType")
-    bits_per_element = PIXEL_TYPES[pixel_type]["bytes"] * 8 / 2
+    bits_per_element = sicdconst.PIXEL_TYPES[pixel_type]["bytes"] * 8 / 2
 
     num_is, seginfos = image_segment_sizing_calculations(sicd_xmltree)
 
@@ -623,7 +623,7 @@
         subhdr["ISORCE"].value = metadata.im_subheader_part.isorce
         subhdr["NROWS"].value = seginfo.nrows
         subhdr["NCOLS"].value = cols
-        subhdr["PVTYPE"].value = PIXEL_TYPES[pixel_type]["pvtype"]
+        subhdr["PVTYPE"].value = sicdconst.PIXEL_TYPES[pixel_type]["pvtype"]
         subhdr["IREP"].value = "NODISPLY"
         subhdr["ICAT"].value = "SAR"
         subhdr["ABPP"].value = bits_per_element
@@ -635,8 +635,8 @@
         for icomidx, icom in enumerate(metadata.im_subheader_part.icom):
             subhdr[f"ICOM{icomidx + 1}"].value = icom
         subhdr["NBANDS"].value = 2
-        subhdr["ISUBCAT00001"].value = PIXEL_TYPES[pixel_type]["subcat"][0]
-        subhdr["ISUBCAT00002"].value = PIXEL_TYPES[pixel_type]["subcat"][1]
+        subhdr["ISUBCAT00001"].value = sicdconst.PIXEL_TYPES[pixel_type]["subcat"][0]
+        subhdr["ISUBCAT00002"].value = sicdconst.PIXEL_TYPES[pixel_type]["subcat"][1]
         subhdr["IMODE"].value = "P"
         subhdr["NBPR"].value = 1
         subhdr["NBPC"].value = 1
@@ -696,13 +696,13 @@
 
     xml_helper = sicd_xml.XmlHelper(sicd_xmltree)
     xmlns = lxml.etree.QName(sicd_xmltree.getroot()).namespace
-    if xmlns not in VERSION_INFO:
+    if xmlns not in sicdconst.VERSION_INFO:
         logging.warning(f"Unknown SICD version: {xmlns}")
         spec_date = "0000-00-00T00:00:00Z"
         spec_version = "unknown"
     else:
-        spec_date = VERSION_INFO[xmlns]["date"]
-        spec_version = VERSION_INFO[xmlns]["version"]
+        spec_date = sicdconst.VERSION_INFO[xmlns]["date"]
+        spec_version = sicdconst.VERSION_INFO[xmlns]["version"]
 
     subhdr["DESSHF"]["DESSHSD"].value = spec_date
     subhdr["DESSHF"]["DESSHSV"].value = spec_version
@@ -789,136 +789,15 @@
         if not schema.validate(sicd_xmltree):
             warnings.warn(str(schema.error_log))
 
-<<<<<<< HEAD
-        xml_helper = sicd_xml.XmlHelper(sicd_xmltree)
-        cols = xml_helper.load("./{*}ImageData/{*}NumCols")
-        pixel_type = sicd_xmltree.findtext("./{*}ImageData/{*}PixelType")
-        bits_per_element = sicdconst.PIXEL_TYPES[pixel_type]["bytes"] * 8 / 2
-
-        num_is, seginfos = image_segment_sizing_calculations(sicd_xmltree)
-
-        self._ntf = sarkit._nitf_io.Nitf()
-        self._ntf["FileHeader"]["OSTAID"].value = self._metadata.file_header_part.ostaid
-        self._ntf["FileHeader"]["FTITLE"].value = self._metadata.file_header_part.ftitle
-        self._metadata.file_header_part.security._set_nitf_fields(
-            "FS", self._ntf["FileHeader"]
-        )
-        self._ntf["FileHeader"]["ONAME"].value = self._metadata.file_header_part.oname
-        self._ntf["FileHeader"]["OPHONE"].value = self._metadata.file_header_part.ophone
-        self._ntf["FileHeader"]["NUMI"].value = num_is
-
-        for idx, seginfo in enumerate(seginfos):
-            subhdr = self._ntf["ImageSegments"][idx]["SubHeader"]
-            if len(seginfos) > 1:
-                subhdr["IID1"].value = f"SICD{idx + 1:03d}"
-            else:
-                subhdr["IID1"].value = "SICD000"
-            subhdr["IDATIM"].value = xml_helper.load(
-                "./{*}Timeline/{*}CollectStart"
-            ).strftime("%Y%m%d%H%M%S")
-            subhdr["TGTID"].value = self._metadata.im_subheader_part.tgtid
-            subhdr["IID2"].value = self._metadata.im_subheader_part.iid2
-            self._metadata.im_subheader_part.security._set_nitf_fields("IS", subhdr)
-            subhdr["ISORCE"].value = self._metadata.im_subheader_part.isorce
-            subhdr["NROWS"].value = seginfo.nrows
-            subhdr["NCOLS"].value = cols
-            subhdr["PVTYPE"].value = sicdconst.PIXEL_TYPES[pixel_type]["pvtype"]
-            subhdr["IREP"].value = "NODISPLY"
-            subhdr["ICAT"].value = "SAR"
-            subhdr["ABPP"].value = bits_per_element
-            subhdr["PJUST"].value = "R"
-            subhdr["ICORDS"].value = "G"
-            subhdr["IGEOLO"].value = seginfo.igeolo
-            subhdr["IC"].value = "NC"
-            subhdr["NICOM"].value = len(self._metadata.im_subheader_part.icom)
-            for icomidx, icom in enumerate(self._metadata.im_subheader_part.icom):
-                subhdr[f"ICOM{icomidx + 1}"].value = icom
-            subhdr["NBANDS"].value = 2
-            subhdr["ISUBCAT00001"].value = sicdconst.PIXEL_TYPES[pixel_type]["subcat"][
-                0
-            ]
-            subhdr["ISUBCAT00002"].value = sicdconst.PIXEL_TYPES[pixel_type]["subcat"][
-                1
-            ]
-            subhdr["IMODE"].value = "P"
-            subhdr["NBPR"].value = 1
-            subhdr["NBPC"].value = 1
-
-            if subhdr["NCOLS"].value > 8192:
-                subhdr["NPPBH"].value = 0
-            else:
-                subhdr["NPPBH"].value = subhdr["NCOLS"].value
-
-            if subhdr["NROWS"].value > 8192:
-                subhdr["NPPBV"].value = 0
-            else:
-                subhdr["NPPBV"].value = subhdr["NROWS"].value
-
-            subhdr["NBPP"].value = bits_per_element
-            subhdr["IDLVL"].value = idx + 1
-            subhdr["IALVL"].value = idx
-            subhdr["ILOC"].value = (seginfo.iloc_rows, 0)
-            subhdr["IMAG"].value = "1.0 "
-
-            self._ntf["ImageSegments"][idx]["Data"].size = (
-                # No compression, no masking, no blocking
-                subhdr["NROWS"].value
-                * subhdr["NCOLS"].value
-                * subhdr["NBANDS"].value
-                * subhdr["NBPP"].value
-                // 8
-            )
-=======
         self._jbp.finalize()  # compute lengths, CLEVEL, etc...
         self._jbp.dump(file)
         desdata = self._jbp["DataExtensionSegments"][0]["DESDATA"]
->>>>>>> b8925bfe
 
         file.seek(desdata.get_offset(), os.SEEK_SET)
         sicd_xml_bytes = lxml.etree.tostring(sicd_xmltree)
         assert desdata.size == len(sicd_xml_bytes)
         file.write(sicd_xml_bytes)
 
-<<<<<<< HEAD
-    @staticmethod
-    def _set_de_segment(de_segment, sicd_xmltree, de_subheader_part):
-        subhdr = de_segment["SubHeader"]
-        subhdr["DESID"].value = "XML_DATA_CONTENT"
-        subhdr["DESVER"].value = 1
-        de_subheader_part.security._set_nitf_fields("DES", subhdr)
-        subhdr["DESSHL"].value = 773
-        subhdr["DESSHF"]["DESCRC"].value = 99999
-        subhdr["DESSHF"]["DESSHFT"].value = "XML"
-        now_dt = datetime.datetime.now(datetime.timezone.utc)
-        subhdr["DESSHF"]["DESSHDT"].value = now_dt.strftime("%Y-%m-%dT%H:%M:%SZ")
-        subhdr["DESSHF"]["DESSHRP"].value = de_subheader_part.desshrp
-        subhdr["DESSHF"]["DESSHSI"].value = sicdconst.SPECIFICATION_IDENTIFIER
-
-        xml_helper = sicd_xml.XmlHelper(sicd_xmltree)
-        xmlns = lxml.etree.QName(sicd_xmltree.getroot()).namespace
-        if xmlns not in sicdconst.VERSION_INFO:
-            logging.warning(f"Unknown SICD version: {xmlns}")
-            spec_date = "0000-00-00T00:00:00Z"
-            spec_version = "unknown"
-        else:
-            spec_date = sicdconst.VERSION_INFO[xmlns]["date"]
-            spec_version = sicdconst.VERSION_INFO[xmlns]["version"]
-
-        subhdr["DESSHF"]["DESSHSD"].value = spec_date
-        subhdr["DESSHF"]["DESSHSV"].value = spec_version
-        subhdr["DESSHF"]["DESSHTN"].value = xmlns
-
-        icp = xml_helper.load("./{*}GeoData/{*}ImageCorners")
-        desshlpg = ""
-        for icp_lat, icp_lon in itertools.chain(icp, [icp[0]]):
-            desshlpg += f"{icp_lat:0=+12.8f}{icp_lon:0=+13.8f}"
-        subhdr["DESSHF"]["DESSHLPG"].value = desshlpg
-        subhdr["DESSHF"]["DESSHLI"].value = de_subheader_part.desshli
-        subhdr["DESSHF"]["DESSHLIN"].value = de_subheader_part.desshlin
-        subhdr["DESSHF"]["DESSHABS"].value = de_subheader_part.desshabs
-
-=======
->>>>>>> b8925bfe
     def write_image(self, array: npt.NDArray, start: None | tuple[int, int] = None):
         """Write pixel data to a NITF file
 
