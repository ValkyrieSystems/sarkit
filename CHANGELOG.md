--- conflicted
+++ resolved
@@ -8,17 +8,14 @@
 ## [Unreleased]
 
 ### Added
-<<<<<<< HEAD
+- Ability to read and write SIDD DED segments
 - SICD and SIDD consistency checks for ValidData bounds
+
+### Changed
+- Improved read performance
 
 ### Fixed
 - SICD consistency failure when optional IPP Sets were omitted
-=======
-- Ability to read and write SIDD DED segments
-
-### Changed
-- Improved read performance
->>>>>>> 513d2151
 
 
 ## [1.1.0] - 2025-09-29
