# Changelog

All notable changes to this project will be documented in this file.

The format is based on [Keep a Changelog](https://keepachangelog.com/en/1.1.0/),
and this project adheres to [Semantic Versioning](https://semver.org/spec/v2.0.0.html).

## [Unreleased]

<<<<<<< HEAD
### Fixed
- SICD consistency failure when optional ValidData polygon was omitted
=======
### Added
- Ability to read and write SIDD legend segments
>>>>>>> 6c2c2d13


## [1.2.0] - 2025-10-13

### Added
- Ability to read and write SIDD DED segments
- SICD and SIDD consistency checks for ValidData bounds
- Support for SIDD v1.0

### Changed
- Improved read performance
- Pinned `jbpy` dependency

### Fixed
- SICD consistency failure when optional IPP Sets were omitted
- `ElementWrapper` not creating non-repeatable subelement for empty dict


## [1.1.0] - 2025-09-29

### Added
- `sarkit.cphd.Reader` support for reading a subset of vectors
- New `check_*`methods for SICD consistency
- More complete unit tests for SICD consistency
- `ElementWrapper.get` now supports the `default` parameter

### Changed
- `ElementWrapper.__contains__` now raises `KeyError` for impossible keys

### Fixed
- Minor bugfixes for existing SICD consistency `check_*` methods


## [1.0.1] - 2025-09-09

### Fixed
- Use most recent SICD v1.4.0 XML schema (dated 2024-05-01)


## [1.0.0] - 2025-09-04

### Added
- CPHD reference geometry calculations
- CRSD reference geometry and related computations

### Changed
- CLIs renamed from `<>-consistency` to `<>check`
- Rearranged CRSD reference geometry API
- Rearranged SICD sensitivity/error propagation API

### Removed
- Several incomplete / NotImplemented APIs


## [0.12.0] - 2025-08-18

### Added
- Support for reading a sub-image from a SICD NITF

### Fixed
- Handling of non-UTC datetime fields in SICD and SIDD


## [0.11.0] - 2025-08-11

### Added
- Support for writing masked arrays in CRSD
- CLI utilities now use `smart_open` if it is installed
- Added `crsdinfo` CLI utility
- Added `cphdinfo` CLI utility
- Added `sicdinfo` CLI utility
- Added `siddinfo` CLI utility

### Changed
- Simplified some CPHD consistency checks


## [0.10.0] - 2025-07-16

### Added
- ElementWrapper classes for interacting with SAR XML
- Improved handling of Compressed CRSD
- Support for using `smart_open` to open remote files

### Fixed
- SICD consistency checker's SegmentList checks


## [0.9.0] - 2025-07-01

### Changed
- Replaced built in NITF parsing with `jbpy`


## [0.8.0] - 2025-06-18

### Added
- CRSD v1.0 Reading and Writing
- SICD RIC frame handling

### Removed
- Support for CRSD v1.0 DRAFT


## [0.7.0] - 2025-05-26

### Added
- SIDD geometry calculations
- SIDD consistency checker


## [0.6.1] - 2025-05-07

### Added
- Support for python 3.13
- SICD segmentation check to consistency checker

### Fixed
- Writing CPHDs without support arrays
- SICD projection to a DEM surface not iterating enough


## [0.6.0] - 2025-04-16

### Added
- Support for `numpy` >= 1.25
- SICD projeciton to a DEM surface
- SICD sensitivity matricies calculations

### Changed
- Improved consistency checker APIs


## [0.5.0] - 2025-04-02

### Changed
- Improved SICD projection API


## [0.4.0] - 2025-03-25

### Added
- Support for SIDD MONO8LU and RGB8LU pixel types
- Partial support for compressed CRSD

### Changed
- Even flatter API structure


## [0.3.0] - 2025-03-13

### Changed
- Further API refinements


## [0.2.0] - 2025-02-20

### Added
- Support for APOs in SICD projections
- Better handling of SIDD MONO16I and RGB24I pixel types

### Changed
- Reworked API to have flatter structure


## [0.1.0] - 2025-01-22

### Added
- Limited CRSD DRAFT Reading and Writing
- Limited CPHD Reading and Writing
- Limited SICD Reading and Writing
- Limited SIDD NITF Reading and Writing

[unreleased]: https://github.com/ValkyrieSystems/sarkit/compare/v1.2.0...HEAD
[1.2.0]: https://github.com/ValkyrieSystems/sarkit/compare/v1.1.0...v1.2.0
[1.1.0]: https://github.com/ValkyrieSystems/sarkit/compare/v1.0.1...v1.1.0
[1.0.1]: https://github.com/ValkyrieSystems/sarkit/compare/v1.0.0...v1.0.1
[1.0.0]: https://github.com/ValkyrieSystems/sarkit/compare/v0.12.0...v1.0.0
[0.12.0]: https://github.com/ValkyrieSystems/sarkit/compare/v0.11.0...v0.12.0
[0.11.0]: https://github.com/ValkyrieSystems/sarkit/compare/v0.10.0...v0.11.0
[0.10.0]: https://github.com/ValkyrieSystems/sarkit/compare/v0.9.0...v0.10.0
[0.9.0]: https://github.com/ValkyrieSystems/sarkit/compare/v0.8.0...v0.9.0
[0.8.0]: https://github.com/ValkyrieSystems/sarkit/compare/v0.7.0...v0.8.0
[0.7.0]: https://github.com/ValkyrieSystems/sarkit/compare/v0.6.1...v0.7.0
[0.6.1]: https://github.com/ValkyrieSystems/sarkit/compare/v0.6.0...v0.6.1
[0.6.0]: https://github.com/ValkyrieSystems/sarkit/compare/v0.5.0...v0.6.0
[0.5.0]: https://github.com/ValkyrieSystems/sarkit/compare/v0.4.0...v0.5.0
[0.4.0]: https://github.com/ValkyrieSystems/sarkit/compare/v0.3.0...v0.4.0
[0.3.0]: https://github.com/ValkyrieSystems/sarkit/compare/v0.2.0...v0.3.0
[0.2.0]: https://github.com/ValkyrieSystems/sarkit/compare/v0.1.0...v0.2.0
[0.1.0]: https://github.com/ValkyrieSystems/sarkit/releases/tag/v0.1.0<|MERGE_RESOLUTION|>--- conflicted
+++ resolved
@@ -7,13 +7,11 @@
 
 ## [Unreleased]
 
-<<<<<<< HEAD
+### Added
+- Ability to read and write SIDD legend segments
+
 ### Fixed
 - SICD consistency failure when optional ValidData polygon was omitted
-=======
-### Added
-- Ability to read and write SIDD legend segments
->>>>>>> 6c2c2d13
 
 
 ## [1.2.0] - 2025-10-13
