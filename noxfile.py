import os
import pathlib

import nox

os.environ.update({"PDM_IGNORE_SAVED_PYTHON": "1"})

nox.options.sessions = (
    "lint",
    "data",
    "xsdtypes",
    "test",
)


@nox.session
def docs(session):
    session.run_install("pdm", "sync", "-G", "all", "-G", "doc", external=True)
    session.run(
        "sphinx-build",
        "docs/source",
        "docs/build",
        "--fail-on-warning",
        "--nitpicky",
        "--keep-going",
        "--fresh-env",
        "--write-all",
        *session.posargs,
    )
    session.run(
        "sphinx-build",
        "-M",
        "doctest",
        "docs/source",
        "docs/build",
    )


@nox.session
def format(session):
    session.run_install("pdm", "sync", "-G", "dev-lint", external=True)
    session.run("ruff", "check", "--fix")
    session.run("ruff", "format")


@nox.session
def lint(session):
    session.run_install("pdm", "sync", "-G", "dev-lint", "-G", "all", external=True)
    session.run("ruff", "check")
    session.run(
        "ruff",
        "format",
        "--diff",
    )
    session.run("mypy", pathlib.Path(__file__).parent / "sarkit")


@nox.session
def test(session):
<<<<<<< HEAD
    for next_session in ("test_core", "test_core_dependencies", "test_processing"):
        session.notify(next_session)


@nox.session
def test_core(session):
    session.run_install("pdm", "sync", external=True)
=======
    session.run_install("pdm", "sync", "--prod", "-G", "dev-test", external=True)
>>>>>>> f5f856f8
    session.run("pytest", "tests/core", "tests/verification")


@nox.session
<<<<<<< HEAD
def test_core_dependencies(session):
    session.run_install("pdm", "sync", "--prod", external=True)
    session.run("python", "tests/core/test_dependencies.py")


@nox.session
def test_processing(session):
    session.run_install(
        "pdm",
        "sync",
        "-G",
        "dev-test",
        "-G",
        "processing",
        external=True,
    )
    session.run("pytest", "tests/processing")


@nox.session
=======
>>>>>>> f5f856f8
def data(session):
    session.run_install("pdm", "sync", "--prod", external=True)
    session.run(
        "python", "data/syntax_only/sicd/make_syntax_only_sicd_xmls.py", "--check"
    )
    session.run(
        "python", "data/syntax_only/cphd/make_syntax_only_cphd_xmls.py", "--check"
    )
    session.run(
        "python", "data/syntax_only/crsd/make_syntax_only_crsd_xmls.py", "--check"
    )
    session.run(
        "python",
        "data/syntax_only/sidd/version1/make_syntax_only_sidd_xmls.py",
        "--check",
    )


@nox.session
def xsdtypes(session):
    session.run_install("pdm", "sync", "-G", "xsdtypes-generation", external=True)
    session.run("python", "generate_xsdtypes.py", "--check")<|MERGE_RESOLUTION|>--- conflicted
+++ resolved
@@ -57,44 +57,23 @@
 
 @nox.session
 def test(session):
-<<<<<<< HEAD
-    for next_session in ("test_core", "test_core_dependencies", "test_processing"):
+    for next_session in ("test_core", "test_core_dependencies"):
         session.notify(next_session)
 
 
 @nox.session
 def test_core(session):
     session.run_install("pdm", "sync", external=True)
-=======
-    session.run_install("pdm", "sync", "--prod", "-G", "dev-test", external=True)
->>>>>>> f5f856f8
     session.run("pytest", "tests/core", "tests/verification")
 
 
 @nox.session
-<<<<<<< HEAD
 def test_core_dependencies(session):
     session.run_install("pdm", "sync", "--prod", external=True)
     session.run("python", "tests/core/test_dependencies.py")
 
 
 @nox.session
-def test_processing(session):
-    session.run_install(
-        "pdm",
-        "sync",
-        "-G",
-        "dev-test",
-        "-G",
-        "processing",
-        external=True,
-    )
-    session.run("pytest", "tests/processing")
-
-
-@nox.session
-=======
->>>>>>> f5f856f8
 def data(session):
     session.run_install("pdm", "sync", "--prod", external=True)
     session.run(
